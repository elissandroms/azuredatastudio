--- conflicted
+++ resolved
@@ -1,1741 +1,4 @@
 {
   "name": "mssql",
-<<<<<<< HEAD
-  "version": "0.1.0",
-  "dependencies": {
-    "ajv": {
-      "version": "5.5.2",
-      "from": "ajv@>=5.1.0 <6.0.0",
-      "resolved": "https://registry.npmjs.org/ajv/-/ajv-5.5.2.tgz"
-    },
-    "ansi-cyan": {
-      "version": "0.1.1",
-      "from": "ansi-cyan@>=0.1.1 <0.2.0",
-      "resolved": "https://registry.npmjs.org/ansi-cyan/-/ansi-cyan-0.1.1.tgz"
-    },
-    "ansi-gray": {
-      "version": "0.1.1",
-      "from": "ansi-gray@>=0.1.1 <0.2.0",
-      "resolved": "https://registry.npmjs.org/ansi-gray/-/ansi-gray-0.1.1.tgz"
-    },
-    "ansi-red": {
-      "version": "0.1.1",
-      "from": "ansi-red@>=0.1.1 <0.2.0",
-      "resolved": "https://registry.npmjs.org/ansi-red/-/ansi-red-0.1.1.tgz"
-    },
-    "ansi-regex": {
-      "version": "2.1.1",
-      "from": "ansi-regex@>=2.0.0 <3.0.0",
-      "resolved": "https://registry.npmjs.org/ansi-regex/-/ansi-regex-2.1.1.tgz"
-    },
-    "ansi-styles": {
-      "version": "2.2.1",
-      "from": "ansi-styles@>=2.2.1 <3.0.0",
-      "resolved": "https://registry.npmjs.org/ansi-styles/-/ansi-styles-2.2.1.tgz"
-    },
-    "ansi-wrap": {
-      "version": "0.1.0",
-      "from": "ansi-wrap@0.1.0",
-      "resolved": "https://registry.npmjs.org/ansi-wrap/-/ansi-wrap-0.1.0.tgz"
-    },
-    "arr-diff": {
-      "version": "1.1.0",
-      "from": "arr-diff@>=1.0.1 <2.0.0",
-      "resolved": "https://registry.npmjs.org/arr-diff/-/arr-diff-1.1.0.tgz"
-    },
-    "arr-flatten": {
-      "version": "1.1.0",
-      "from": "arr-flatten@>=1.0.1 <2.0.0",
-      "resolved": "https://registry.npmjs.org/arr-flatten/-/arr-flatten-1.1.0.tgz"
-    },
-    "arr-union": {
-      "version": "2.1.0",
-      "from": "arr-union@>=2.0.1 <3.0.0",
-      "resolved": "https://registry.npmjs.org/arr-union/-/arr-union-2.1.0.tgz"
-    },
-    "array-differ": {
-      "version": "1.0.0",
-      "from": "array-differ@>=1.0.0 <2.0.0",
-      "resolved": "https://registry.npmjs.org/array-differ/-/array-differ-1.0.0.tgz"
-    },
-    "array-slice": {
-      "version": "0.2.3",
-      "from": "array-slice@>=0.2.3 <0.3.0",
-      "resolved": "https://registry.npmjs.org/array-slice/-/array-slice-0.2.3.tgz"
-    },
-    "array-union": {
-      "version": "1.0.2",
-      "from": "array-union@>=1.0.1 <2.0.0",
-      "resolved": "https://registry.npmjs.org/array-union/-/array-union-1.0.2.tgz"
-    },
-    "array-uniq": {
-      "version": "1.0.3",
-      "from": "array-uniq@>=1.0.1 <2.0.0",
-      "resolved": "https://registry.npmjs.org/array-uniq/-/array-uniq-1.0.3.tgz"
-    },
-    "array-unique": {
-      "version": "0.2.1",
-      "from": "array-unique@>=0.2.1 <0.3.0",
-      "resolved": "https://registry.npmjs.org/array-unique/-/array-unique-0.2.1.tgz"
-    },
-    "arrify": {
-      "version": "1.0.1",
-      "from": "arrify@>=1.0.0 <2.0.0",
-      "resolved": "https://registry.npmjs.org/arrify/-/arrify-1.0.1.tgz"
-    },
-    "asn1": {
-      "version": "0.2.3",
-      "from": "asn1@>=0.2.3 <0.3.0",
-      "resolved": "https://registry.npmjs.org/asn1/-/asn1-0.2.3.tgz"
-    },
-    "assert-plus": {
-      "version": "0.2.0",
-      "from": "assert-plus@>=0.2.0 <0.3.0",
-      "resolved": "https://registry.npmjs.org/assert-plus/-/assert-plus-0.2.0.tgz"
-    },
-    "asynckit": {
-      "version": "0.4.0",
-      "from": "asynckit@>=0.4.0 <0.5.0",
-      "resolved": "https://registry.npmjs.org/asynckit/-/asynckit-0.4.0.tgz"
-    },
-    "aws-sign2": {
-      "version": "0.6.0",
-      "from": "aws-sign2@>=0.6.0 <0.7.0",
-      "resolved": "https://registry.npmjs.org/aws-sign2/-/aws-sign2-0.6.0.tgz"
-    },
-    "aws4": {
-      "version": "1.6.0",
-      "from": "aws4@>=1.2.1 <2.0.0",
-      "resolved": "https://registry.npmjs.org/aws4/-/aws4-1.6.0.tgz"
-    },
-    "balanced-match": {
-      "version": "1.0.0",
-      "from": "balanced-match@>=1.0.0 <2.0.0",
-      "resolved": "https://registry.npmjs.org/balanced-match/-/balanced-match-1.0.0.tgz"
-    },
-    "bcrypt-pbkdf": {
-      "version": "1.0.1",
-      "from": "bcrypt-pbkdf@>=1.0.0 <2.0.0",
-      "resolved": "https://registry.npmjs.org/bcrypt-pbkdf/-/bcrypt-pbkdf-1.0.1.tgz",
-      "optional": true
-    },
-    "beeper": {
-      "version": "1.1.1",
-      "from": "beeper@>=1.0.0 <2.0.0",
-      "resolved": "https://registry.npmjs.org/beeper/-/beeper-1.1.1.tgz"
-    },
-    "block-stream": {
-      "version": "0.0.9",
-      "from": "block-stream@*",
-      "resolved": "https://registry.npmjs.org/block-stream/-/block-stream-0.0.9.tgz"
-    },
-    "boom": {
-      "version": "2.10.1",
-      "from": "boom@>=2.0.0 <3.0.0",
-      "resolved": "https://registry.npmjs.org/boom/-/boom-2.10.1.tgz"
-    },
-    "brace-expansion": {
-      "version": "1.1.8",
-      "from": "brace-expansion@>=1.1.7 <2.0.0",
-      "resolved": "https://registry.npmjs.org/brace-expansion/-/brace-expansion-1.1.8.tgz"
-    },
-    "braces": {
-      "version": "1.8.5",
-      "from": "braces@>=1.8.2 <2.0.0",
-      "resolved": "https://registry.npmjs.org/braces/-/braces-1.8.5.tgz"
-    },
-    "browser-stdout": {
-      "version": "1.3.0",
-      "from": "browser-stdout@1.3.0",
-      "resolved": "https://registry.npmjs.org/browser-stdout/-/browser-stdout-1.3.0.tgz"
-    },
-    "buffer-crc32": {
-      "version": "0.2.13",
-      "from": "buffer-crc32@>=0.2.3 <0.3.0",
-      "resolved": "https://registry.npmjs.org/buffer-crc32/-/buffer-crc32-0.2.13.tgz"
-    },
-    "caseless": {
-      "version": "0.11.0",
-      "from": "caseless@>=0.11.0 <0.12.0",
-      "resolved": "https://registry.npmjs.org/caseless/-/caseless-0.11.0.tgz"
-    },
-    "chalk": {
-      "version": "1.1.3",
-      "from": "chalk@>=1.1.1 <2.0.0",
-      "resolved": "https://registry.npmjs.org/chalk/-/chalk-1.1.3.tgz"
-    },
-    "clone": {
-      "version": "0.2.0",
-      "from": "clone@>=0.2.0 <0.3.0",
-      "resolved": "https://registry.npmjs.org/clone/-/clone-0.2.0.tgz"
-    },
-    "clone-buffer": {
-      "version": "1.0.0",
-      "from": "clone-buffer@>=1.0.0 <2.0.0",
-      "resolved": "https://registry.npmjs.org/clone-buffer/-/clone-buffer-1.0.0.tgz"
-    },
-    "clone-stats": {
-      "version": "0.0.1",
-      "from": "clone-stats@>=0.0.1 <0.0.2",
-      "resolved": "https://registry.npmjs.org/clone-stats/-/clone-stats-0.0.1.tgz"
-    },
-    "cloneable-readable": {
-      "version": "1.0.0",
-      "from": "cloneable-readable@>=1.0.0 <2.0.0",
-      "resolved": "https://registry.npmjs.org/cloneable-readable/-/cloneable-readable-1.0.0.tgz"
-    },
-    "co": {
-      "version": "4.6.0",
-      "from": "co@>=4.6.0 <5.0.0",
-      "resolved": "https://registry.npmjs.org/co/-/co-4.6.0.tgz"
-    },
-    "color-support": {
-      "version": "1.1.3",
-      "from": "color-support@>=1.1.3 <2.0.0",
-      "resolved": "https://registry.npmjs.org/color-support/-/color-support-1.1.3.tgz"
-    },
-    "combined-stream": {
-      "version": "1.0.5",
-      "from": "combined-stream@>=1.0.5 <1.1.0",
-      "resolved": "https://registry.npmjs.org/combined-stream/-/combined-stream-1.0.5.tgz"
-    },
-    "commander": {
-      "version": "2.12.2",
-      "from": "commander@>=2.9.0 <3.0.0",
-      "resolved": "https://registry.npmjs.org/commander/-/commander-2.12.2.tgz"
-    },
-    "concat-map": {
-      "version": "0.0.1",
-      "from": "concat-map@0.0.1",
-      "resolved": "https://registry.npmjs.org/concat-map/-/concat-map-0.0.1.tgz"
-    },
-    "convert-source-map": {
-      "version": "1.5.1",
-      "from": "convert-source-map@>=1.1.1 <2.0.0",
-      "resolved": "https://registry.npmjs.org/convert-source-map/-/convert-source-map-1.5.1.tgz"
-    },
-    "core-util-is": {
-      "version": "1.0.2",
-      "from": "core-util-is@>=1.0.0 <1.1.0",
-      "resolved": "https://registry.npmjs.org/core-util-is/-/core-util-is-1.0.2.tgz"
-    },
-    "cryptiles": {
-      "version": "2.0.5",
-      "from": "cryptiles@>=2.0.0 <3.0.0",
-      "resolved": "https://registry.npmjs.org/cryptiles/-/cryptiles-2.0.5.tgz"
-    },
-    "dashdash": {
-      "version": "1.14.1",
-      "from": "dashdash@>=1.12.0 <2.0.0",
-      "resolved": "https://registry.npmjs.org/dashdash/-/dashdash-1.14.1.tgz",
-      "dependencies": {
-        "assert-plus": {
-          "version": "1.0.0",
-          "from": "assert-plus@>=1.0.0 <2.0.0",
-          "resolved": "https://registry.npmjs.org/assert-plus/-/assert-plus-1.0.0.tgz"
-        }
-      }
-    },
-    "dataprotocol-client": {
-      "version": "1.0.0",
-      "from": "git://github.com/anthonydresser/dataprotocol-client.git#release",
-      "resolved": "git://github.com/anthonydresser/dataprotocol-client.git#795f6a53947630bff16c670bbce58604b3c6c060",
-      "dependencies": {
-        "commander": {
-          "version": "2.9.0",
-          "from": "commander@2.9.0",
-          "resolved": "https://registry.npmjs.org/commander/-/commander-2.9.0.tgz"
-        },
-        "debug": {
-          "version": "2.6.8",
-          "from": "debug@2.6.8",
-          "resolved": "https://registry.npmjs.org/debug/-/debug-2.6.8.tgz"
-        },
-        "diff": {
-          "version": "3.2.0",
-          "from": "diff@3.2.0",
-          "resolved": "https://registry.npmjs.org/diff/-/diff-3.2.0.tgz"
-        },
-        "growl": {
-          "version": "1.9.2",
-          "from": "growl@1.9.2",
-          "resolved": "https://registry.npmjs.org/growl/-/growl-1.9.2.tgz"
-        },
-        "gulp-gunzip": {
-          "version": "0.0.3",
-          "from": "gulp-gunzip@0.0.3",
-          "resolved": "https://registry.npmjs.org/gulp-gunzip/-/gulp-gunzip-0.0.3.tgz"
-        },
-        "gulp-vinyl-zip": {
-          "version": "1.4.0",
-          "from": "gulp-vinyl-zip@>=1.4.0 <2.0.0",
-          "resolved": "https://registry.npmjs.org/gulp-vinyl-zip/-/gulp-vinyl-zip-1.4.0.tgz"
-        },
-        "has-flag": {
-          "version": "1.0.0",
-          "from": "has-flag@>=1.0.0 <2.0.0",
-          "resolved": "https://registry.npmjs.org/has-flag/-/has-flag-1.0.0.tgz"
-        },
-        "isarray": {
-          "version": "0.0.1",
-          "from": "isarray@0.0.1",
-          "resolved": "https://registry.npmjs.org/isarray/-/isarray-0.0.1.tgz"
-        },
-        "mocha": {
-          "version": "3.5.3",
-          "from": "mocha@>=3.2.0 <4.0.0",
-          "resolved": "https://registry.npmjs.org/mocha/-/mocha-3.5.3.tgz",
-          "dependencies": {
-            "glob": {
-              "version": "7.1.1",
-              "from": "glob@7.1.1",
-              "resolved": "https://registry.npmjs.org/glob/-/glob-7.1.1.tgz"
-            }
-          }
-        },
-        "readable-stream": {
-          "version": "1.0.34",
-          "from": "readable-stream@>=1.0.33-1 <1.1.0-0",
-          "resolved": "https://registry.npmjs.org/readable-stream/-/readable-stream-1.0.34.tgz"
-        },
-        "source-map": {
-          "version": "0.5.7",
-          "from": "source-map@>=0.5.6 <0.6.0",
-          "resolved": "https://registry.npmjs.org/source-map/-/source-map-0.5.7.tgz"
-        },
-        "source-map-support": {
-          "version": "0.4.18",
-          "from": "source-map-support@>=0.4.11 <0.5.0",
-          "resolved": "https://registry.npmjs.org/source-map-support/-/source-map-support-0.4.18.tgz"
-        },
-        "string_decoder": {
-          "version": "0.10.31",
-          "from": "string_decoder@>=0.10.0 <0.11.0",
-          "resolved": "https://registry.npmjs.org/string_decoder/-/string_decoder-0.10.31.tgz"
-        },
-        "supports-color": {
-          "version": "3.1.2",
-          "from": "supports-color@3.1.2",
-          "resolved": "https://registry.npmjs.org/supports-color/-/supports-color-3.1.2.tgz"
-        },
-        "through2": {
-          "version": "0.6.5",
-          "from": "through2@>=0.6.5 <0.7.0",
-          "resolved": "https://registry.npmjs.org/through2/-/through2-0.6.5.tgz"
-        },
-        "vscode": {
-          "version": "1.1.5",
-          "from": "vscode@1.1.5",
-          "resolved": "https://registry.npmjs.org/vscode/-/vscode-1.1.5.tgz"
-        }
-      }
-    },
-    "dateformat": {
-      "version": "2.2.0",
-      "from": "dateformat@>=2.0.0 <3.0.0",
-      "resolved": "https://registry.npmjs.org/dateformat/-/dateformat-2.2.0.tgz"
-    },
-    "debug": {
-      "version": "3.1.0",
-      "from": "debug@3.1.0",
-      "resolved": "https://registry.npmjs.org/debug/-/debug-3.1.0.tgz"
-    },
-    "deep-assign": {
-      "version": "1.0.0",
-      "from": "deep-assign@>=1.0.0 <2.0.0",
-      "resolved": "https://registry.npmjs.org/deep-assign/-/deep-assign-1.0.0.tgz"
-    },
-    "delayed-stream": {
-      "version": "1.0.0",
-      "from": "delayed-stream@>=1.0.0 <1.1.0",
-      "resolved": "https://registry.npmjs.org/delayed-stream/-/delayed-stream-1.0.0.tgz"
-    },
-    "diff": {
-      "version": "3.3.1",
-      "from": "diff@3.3.1",
-      "resolved": "https://registry.npmjs.org/diff/-/diff-3.3.1.tgz"
-    },
-    "duplexer": {
-      "version": "0.1.1",
-      "from": "duplexer@>=0.1.1 <0.2.0",
-      "resolved": "https://registry.npmjs.org/duplexer/-/duplexer-0.1.1.tgz"
-    },
-    "duplexer2": {
-      "version": "0.0.2",
-      "from": "duplexer2@0.0.2",
-      "resolved": "https://registry.npmjs.org/duplexer2/-/duplexer2-0.0.2.tgz",
-      "dependencies": {
-        "isarray": {
-          "version": "0.0.1",
-          "from": "isarray@0.0.1",
-          "resolved": "https://registry.npmjs.org/isarray/-/isarray-0.0.1.tgz"
-        },
-        "readable-stream": {
-          "version": "1.1.14",
-          "from": "readable-stream@>=1.1.9 <1.2.0",
-          "resolved": "https://registry.npmjs.org/readable-stream/-/readable-stream-1.1.14.tgz"
-        },
-        "string_decoder": {
-          "version": "0.10.31",
-          "from": "string_decoder@>=0.10.0 <0.11.0",
-          "resolved": "https://registry.npmjs.org/string_decoder/-/string_decoder-0.10.31.tgz"
-        }
-      }
-    },
-    "duplexify": {
-      "version": "3.5.1",
-      "from": "duplexify@>=3.2.0 <4.0.0",
-      "resolved": "https://registry.npmjs.org/duplexify/-/duplexify-3.5.1.tgz"
-    },
-    "ecc-jsbn": {
-      "version": "0.1.1",
-      "from": "ecc-jsbn@>=0.1.1 <0.2.0",
-      "resolved": "https://registry.npmjs.org/ecc-jsbn/-/ecc-jsbn-0.1.1.tgz",
-      "optional": true
-    },
-    "end-of-stream": {
-      "version": "1.4.0",
-      "from": "end-of-stream@>=1.0.0 <2.0.0",
-      "resolved": "https://registry.npmjs.org/end-of-stream/-/end-of-stream-1.4.0.tgz"
-    },
-    "escape-string-regexp": {
-      "version": "1.0.5",
-      "from": "escape-string-regexp@>=1.0.2 <2.0.0",
-      "resolved": "https://registry.npmjs.org/escape-string-regexp/-/escape-string-regexp-1.0.5.tgz"
-    },
-    "event-stream": {
-      "version": "3.3.4",
-      "from": "event-stream@>=3.3.4 <3.4.0",
-      "resolved": "https://registry.npmjs.org/event-stream/-/event-stream-3.3.4.tgz"
-    },
-    "expand-brackets": {
-      "version": "0.1.5",
-      "from": "expand-brackets@>=0.1.4 <0.2.0",
-      "resolved": "https://registry.npmjs.org/expand-brackets/-/expand-brackets-0.1.5.tgz"
-    },
-    "expand-range": {
-      "version": "1.8.2",
-      "from": "expand-range@>=1.8.1 <2.0.0",
-      "resolved": "https://registry.npmjs.org/expand-range/-/expand-range-1.8.2.tgz"
-    },
-    "extend": {
-      "version": "3.0.1",
-      "from": "extend@>=3.0.0 <3.1.0",
-      "resolved": "https://registry.npmjs.org/extend/-/extend-3.0.1.tgz"
-    },
-    "extend-shallow": {
-      "version": "1.1.4",
-      "from": "extend-shallow@>=1.1.2 <2.0.0",
-      "resolved": "https://registry.npmjs.org/extend-shallow/-/extend-shallow-1.1.4.tgz"
-    },
-    "extglob": {
-      "version": "0.3.2",
-      "from": "extglob@>=0.3.1 <0.4.0",
-      "resolved": "https://registry.npmjs.org/extglob/-/extglob-0.3.2.tgz",
-      "dependencies": {
-        "is-extglob": {
-          "version": "1.0.0",
-          "from": "is-extglob@>=1.0.0 <2.0.0",
-          "resolved": "https://registry.npmjs.org/is-extglob/-/is-extglob-1.0.0.tgz"
-        }
-      }
-    },
-    "extsprintf": {
-      "version": "1.3.0",
-      "from": "extsprintf@1.3.0",
-      "resolved": "https://registry.npmjs.org/extsprintf/-/extsprintf-1.3.0.tgz"
-    },
-    "fancy-log": {
-      "version": "1.3.2",
-      "from": "fancy-log@>=1.1.0 <2.0.0",
-      "resolved": "https://registry.npmjs.org/fancy-log/-/fancy-log-1.3.2.tgz"
-    },
-    "fast-deep-equal": {
-      "version": "1.0.0",
-      "from": "fast-deep-equal@>=1.0.0 <2.0.0",
-      "resolved": "https://registry.npmjs.org/fast-deep-equal/-/fast-deep-equal-1.0.0.tgz"
-    },
-    "fast-json-stable-stringify": {
-      "version": "2.0.0",
-      "from": "fast-json-stable-stringify@>=2.0.0 <3.0.0",
-      "resolved": "https://registry.npmjs.org/fast-json-stable-stringify/-/fast-json-stable-stringify-2.0.0.tgz"
-    },
-    "fd-slicer": {
-      "version": "1.0.1",
-      "from": "fd-slicer@>=1.0.1 <1.1.0",
-      "resolved": "https://registry.npmjs.org/fd-slicer/-/fd-slicer-1.0.1.tgz"
-    },
-    "filename-regex": {
-      "version": "2.0.1",
-      "from": "filename-regex@>=2.0.0 <3.0.0",
-      "resolved": "https://registry.npmjs.org/filename-regex/-/filename-regex-2.0.1.tgz"
-    },
-    "fill-range": {
-      "version": "2.2.3",
-      "from": "fill-range@>=2.1.0 <3.0.0",
-      "resolved": "https://registry.npmjs.org/fill-range/-/fill-range-2.2.3.tgz"
-    },
-    "first-chunk-stream": {
-      "version": "1.0.0",
-      "from": "first-chunk-stream@>=1.0.0 <2.0.0",
-      "resolved": "https://registry.npmjs.org/first-chunk-stream/-/first-chunk-stream-1.0.0.tgz"
-    },
-    "for-in": {
-      "version": "1.0.2",
-      "from": "for-in@>=1.0.1 <2.0.0",
-      "resolved": "https://registry.npmjs.org/for-in/-/for-in-1.0.2.tgz"
-    },
-    "for-own": {
-      "version": "0.1.5",
-      "from": "for-own@>=0.1.4 <0.2.0",
-      "resolved": "https://registry.npmjs.org/for-own/-/for-own-0.1.5.tgz"
-    },
-    "forever-agent": {
-      "version": "0.6.1",
-      "from": "forever-agent@>=0.6.1 <0.7.0",
-      "resolved": "https://registry.npmjs.org/forever-agent/-/forever-agent-0.6.1.tgz"
-    },
-    "form-data": {
-      "version": "2.1.4",
-      "from": "form-data@>=2.1.1 <2.2.0",
-      "resolved": "https://registry.npmjs.org/form-data/-/form-data-2.1.4.tgz"
-    },
-    "from": {
-      "version": "0.1.7",
-      "from": "from@>=0.0.0 <1.0.0",
-      "resolved": "https://registry.npmjs.org/from/-/from-0.1.7.tgz"
-    },
-    "fs.realpath": {
-      "version": "1.0.0",
-      "from": "fs.realpath@>=1.0.0 <2.0.0",
-      "resolved": "https://registry.npmjs.org/fs.realpath/-/fs.realpath-1.0.0.tgz"
-    },
-    "fstream": {
-      "version": "1.0.11",
-      "from": "fstream@>=1.0.2 <2.0.0",
-      "resolved": "https://registry.npmjs.org/fstream/-/fstream-1.0.11.tgz"
-    },
-    "generate-function": {
-      "version": "2.0.0",
-      "from": "generate-function@>=2.0.0 <3.0.0",
-      "resolved": "https://registry.npmjs.org/generate-function/-/generate-function-2.0.0.tgz"
-    },
-    "generate-object-property": {
-      "version": "1.2.0",
-      "from": "generate-object-property@>=1.1.0 <2.0.0",
-      "resolved": "https://registry.npmjs.org/generate-object-property/-/generate-object-property-1.2.0.tgz"
-    },
-    "getpass": {
-      "version": "0.1.7",
-      "from": "getpass@>=0.1.1 <0.2.0",
-      "resolved": "https://registry.npmjs.org/getpass/-/getpass-0.1.7.tgz",
-      "dependencies": {
-        "assert-plus": {
-          "version": "1.0.0",
-          "from": "assert-plus@>=1.0.0 <2.0.0",
-          "resolved": "https://registry.npmjs.org/assert-plus/-/assert-plus-1.0.0.tgz"
-        }
-      }
-    },
-    "glob": {
-      "version": "7.1.2",
-      "from": "glob@>=7.1.2 <8.0.0",
-      "resolved": "https://registry.npmjs.org/glob/-/glob-7.1.2.tgz"
-    },
-    "glob-base": {
-      "version": "0.3.0",
-      "from": "glob-base@>=0.3.0 <0.4.0",
-      "resolved": "https://registry.npmjs.org/glob-base/-/glob-base-0.3.0.tgz",
-      "dependencies": {
-        "glob-parent": {
-          "version": "2.0.0",
-          "from": "glob-parent@>=2.0.0 <3.0.0",
-          "resolved": "https://registry.npmjs.org/glob-parent/-/glob-parent-2.0.0.tgz"
-        },
-        "is-extglob": {
-          "version": "1.0.0",
-          "from": "is-extglob@>=1.0.0 <2.0.0",
-          "resolved": "https://registry.npmjs.org/is-extglob/-/is-extglob-1.0.0.tgz"
-        },
-        "is-glob": {
-          "version": "2.0.1",
-          "from": "is-glob@>=2.0.0 <3.0.0",
-          "resolved": "https://registry.npmjs.org/is-glob/-/is-glob-2.0.1.tgz"
-        }
-      }
-    },
-    "glob-parent": {
-      "version": "3.1.0",
-      "from": "glob-parent@>=3.0.0 <4.0.0",
-      "resolved": "https://registry.npmjs.org/glob-parent/-/glob-parent-3.1.0.tgz"
-    },
-    "glob-stream": {
-      "version": "5.3.5",
-      "from": "glob-stream@>=5.3.2 <6.0.0",
-      "resolved": "https://registry.npmjs.org/glob-stream/-/glob-stream-5.3.5.tgz",
-      "dependencies": {
-        "glob": {
-          "version": "5.0.15",
-          "from": "glob@>=5.0.3 <6.0.0",
-          "resolved": "https://registry.npmjs.org/glob/-/glob-5.0.15.tgz"
-        },
-        "isarray": {
-          "version": "0.0.1",
-          "from": "isarray@0.0.1",
-          "resolved": "https://registry.npmjs.org/isarray/-/isarray-0.0.1.tgz"
-        },
-        "readable-stream": {
-          "version": "1.0.34",
-          "from": "readable-stream@>=1.0.33-1 <1.1.0-0",
-          "resolved": "https://registry.npmjs.org/readable-stream/-/readable-stream-1.0.34.tgz"
-        },
-        "string_decoder": {
-          "version": "0.10.31",
-          "from": "string_decoder@>=0.10.0 <0.11.0",
-          "resolved": "https://registry.npmjs.org/string_decoder/-/string_decoder-0.10.31.tgz"
-        },
-        "through2": {
-          "version": "0.6.5",
-          "from": "through2@>=0.6.0 <0.7.0",
-          "resolved": "https://registry.npmjs.org/through2/-/through2-0.6.5.tgz"
-        }
-      }
-    },
-    "glogg": {
-      "version": "1.0.0",
-      "from": "glogg@>=1.0.0 <2.0.0",
-      "resolved": "https://registry.npmjs.org/glogg/-/glogg-1.0.0.tgz"
-    },
-    "graceful-fs": {
-      "version": "4.1.11",
-      "from": "graceful-fs@>=4.0.0 <5.0.0",
-      "resolved": "https://registry.npmjs.org/graceful-fs/-/graceful-fs-4.1.11.tgz"
-    },
-    "graceful-readlink": {
-      "version": "1.0.1",
-      "from": "graceful-readlink@>=1.0.0",
-      "resolved": "https://registry.npmjs.org/graceful-readlink/-/graceful-readlink-1.0.1.tgz"
-    },
-    "growl": {
-      "version": "1.10.3",
-      "from": "growl@1.10.3",
-      "resolved": "https://registry.npmjs.org/growl/-/growl-1.10.3.tgz"
-    },
-    "gulp-chmod": {
-      "version": "2.0.0",
-      "from": "gulp-chmod@>=2.0.0 <3.0.0",
-      "resolved": "https://registry.npmjs.org/gulp-chmod/-/gulp-chmod-2.0.0.tgz"
-    },
-    "gulp-filter": {
-      "version": "5.1.0",
-      "from": "gulp-filter@>=5.0.1 <6.0.0",
-      "resolved": "https://registry.npmjs.org/gulp-filter/-/gulp-filter-5.1.0.tgz"
-    },
-    "gulp-gunzip": {
-      "version": "1.0.0",
-      "from": "gulp-gunzip@1.0.0",
-      "resolved": "https://registry.npmjs.org/gulp-gunzip/-/gulp-gunzip-1.0.0.tgz",
-      "dependencies": {
-        "isarray": {
-          "version": "0.0.1",
-          "from": "isarray@0.0.1",
-          "resolved": "https://registry.npmjs.org/isarray/-/isarray-0.0.1.tgz"
-        },
-        "readable-stream": {
-          "version": "1.0.34",
-          "from": "readable-stream@>=1.0.33-1 <1.1.0-0",
-          "resolved": "https://registry.npmjs.org/readable-stream/-/readable-stream-1.0.34.tgz"
-        },
-        "string_decoder": {
-          "version": "0.10.31",
-          "from": "string_decoder@>=0.10.0 <0.11.0",
-          "resolved": "https://registry.npmjs.org/string_decoder/-/string_decoder-0.10.31.tgz"
-        },
-        "through2": {
-          "version": "0.6.5",
-          "from": "through2@>=0.6.5 <0.7.0",
-          "resolved": "https://registry.npmjs.org/through2/-/through2-0.6.5.tgz"
-        }
-      }
-    },
-    "gulp-remote-src": {
-      "version": "0.4.3",
-      "from": "gulp-remote-src@>=0.4.3 <0.5.0",
-      "resolved": "https://registry.npmjs.org/gulp-remote-src/-/gulp-remote-src-0.4.3.tgz",
-      "dependencies": {
-        "clone": {
-          "version": "1.0.3",
-          "from": "clone@>=1.0.0 <2.0.0",
-          "resolved": "https://registry.npmjs.org/clone/-/clone-1.0.3.tgz"
-        },
-        "clone-stats": {
-          "version": "1.0.0",
-          "from": "clone-stats@>=1.0.0 <2.0.0",
-          "resolved": "https://registry.npmjs.org/clone-stats/-/clone-stats-1.0.0.tgz"
-        },
-        "request": {
-          "version": "2.79.0",
-          "from": "request@>=2.79.0 <2.80.0",
-          "resolved": "https://registry.npmjs.org/request/-/request-2.79.0.tgz"
-        },
-        "vinyl": {
-          "version": "2.0.2",
-          "from": "vinyl@>=2.0.1 <2.1.0",
-          "resolved": "https://registry.npmjs.org/vinyl/-/vinyl-2.0.2.tgz"
-        }
-      }
-    },
-    "gulp-sourcemaps": {
-      "version": "1.6.0",
-      "from": "gulp-sourcemaps@1.6.0",
-      "resolved": "https://registry.npmjs.org/gulp-sourcemaps/-/gulp-sourcemaps-1.6.0.tgz",
-      "dependencies": {
-        "clone": {
-          "version": "1.0.3",
-          "from": "clone@>=1.0.0 <2.0.0",
-          "resolved": "https://registry.npmjs.org/clone/-/clone-1.0.3.tgz"
-        },
-        "replace-ext": {
-          "version": "0.0.1",
-          "from": "replace-ext@0.0.1",
-          "resolved": "https://registry.npmjs.org/replace-ext/-/replace-ext-0.0.1.tgz"
-        },
-        "vinyl": {
-          "version": "1.2.0",
-          "from": "vinyl@>=1.0.0 <2.0.0",
-          "resolved": "https://registry.npmjs.org/vinyl/-/vinyl-1.2.0.tgz"
-        }
-      }
-    },
-    "gulp-symdest": {
-      "version": "1.1.0",
-      "from": "gulp-symdest@>=1.1.0 <2.0.0",
-      "resolved": "https://registry.npmjs.org/gulp-symdest/-/gulp-symdest-1.1.0.tgz"
-    },
-    "gulp-untar": {
-      "version": "0.0.6",
-      "from": "gulp-untar@>=0.0.6 <0.0.7",
-      "resolved": "https://registry.npmjs.org/gulp-untar/-/gulp-untar-0.0.6.tgz"
-    },
-    "gulp-util": {
-      "version": "3.0.8",
-      "from": "gulp-util@>=3.0.8 <3.1.0",
-      "resolved": "https://registry.npmjs.org/gulp-util/-/gulp-util-3.0.8.tgz",
-      "dependencies": {
-        "clone": {
-          "version": "1.0.3",
-          "from": "clone@>=1.0.0 <2.0.0",
-          "resolved": "https://registry.npmjs.org/clone/-/clone-1.0.3.tgz"
-        },
-        "minimist": {
-          "version": "1.2.0",
-          "from": "minimist@>=1.1.0 <2.0.0",
-          "resolved": "https://registry.npmjs.org/minimist/-/minimist-1.2.0.tgz"
-        },
-        "object-assign": {
-          "version": "3.0.0",
-          "from": "object-assign@>=3.0.0 <4.0.0",
-          "resolved": "https://registry.npmjs.org/object-assign/-/object-assign-3.0.0.tgz"
-        },
-        "replace-ext": {
-          "version": "0.0.1",
-          "from": "replace-ext@0.0.1",
-          "resolved": "https://registry.npmjs.org/replace-ext/-/replace-ext-0.0.1.tgz"
-        },
-        "vinyl": {
-          "version": "0.5.3",
-          "from": "vinyl@>=0.5.0 <0.6.0",
-          "resolved": "https://registry.npmjs.org/vinyl/-/vinyl-0.5.3.tgz"
-        }
-      }
-    },
-    "gulp-vinyl-zip": {
-      "version": "2.1.0",
-      "from": "gulp-vinyl-zip@>=2.1.0 <3.0.0",
-      "resolved": "https://registry.npmjs.org/gulp-vinyl-zip/-/gulp-vinyl-zip-2.1.0.tgz",
-      "dependencies": {
-        "clone": {
-          "version": "2.1.1",
-          "from": "clone@>=2.1.1 <3.0.0",
-          "resolved": "https://registry.npmjs.org/clone/-/clone-2.1.1.tgz"
-        },
-        "clone-stats": {
-          "version": "1.0.0",
-          "from": "clone-stats@>=1.0.0 <2.0.0",
-          "resolved": "https://registry.npmjs.org/clone-stats/-/clone-stats-1.0.0.tgz"
-        },
-        "queue": {
-          "version": "4.4.2",
-          "from": "queue@>=4.2.1 <5.0.0",
-          "resolved": "https://registry.npmjs.org/queue/-/queue-4.4.2.tgz"
-        },
-        "vinyl": {
-          "version": "2.1.0",
-          "from": "vinyl@>=2.0.2 <3.0.0",
-          "resolved": "https://registry.npmjs.org/vinyl/-/vinyl-2.1.0.tgz"
-        }
-      }
-    },
-    "gulplog": {
-      "version": "1.0.0",
-      "from": "gulplog@>=1.0.0 <2.0.0",
-      "resolved": "https://registry.npmjs.org/gulplog/-/gulplog-1.0.0.tgz"
-    },
-    "har-schema": {
-      "version": "2.0.0",
-      "from": "har-schema@>=2.0.0 <3.0.0",
-      "resolved": "https://registry.npmjs.org/har-schema/-/har-schema-2.0.0.tgz"
-    },
-    "har-validator": {
-      "version": "2.0.6",
-      "from": "har-validator@>=2.0.6 <2.1.0",
-      "resolved": "https://registry.npmjs.org/har-validator/-/har-validator-2.0.6.tgz"
-    },
-    "has-ansi": {
-      "version": "2.0.0",
-      "from": "has-ansi@>=2.0.0 <3.0.0",
-      "resolved": "https://registry.npmjs.org/has-ansi/-/has-ansi-2.0.0.tgz"
-    },
-    "has-flag": {
-      "version": "2.0.0",
-      "from": "has-flag@>=2.0.0 <3.0.0",
-      "resolved": "https://registry.npmjs.org/has-flag/-/has-flag-2.0.0.tgz"
-    },
-    "has-gulplog": {
-      "version": "0.1.0",
-      "from": "has-gulplog@>=0.1.0 <0.2.0",
-      "resolved": "https://registry.npmjs.org/has-gulplog/-/has-gulplog-0.1.0.tgz"
-    },
-    "hawk": {
-      "version": "3.1.3",
-      "from": "hawk@>=3.1.3 <3.2.0",
-      "resolved": "https://registry.npmjs.org/hawk/-/hawk-3.1.3.tgz"
-    },
-    "he": {
-      "version": "1.1.1",
-      "from": "he@1.1.1",
-      "resolved": "https://registry.npmjs.org/he/-/he-1.1.1.tgz"
-    },
-    "hoek": {
-      "version": "2.16.3",
-      "from": "hoek@>=2.0.0 <3.0.0",
-      "resolved": "https://registry.npmjs.org/hoek/-/hoek-2.16.3.tgz"
-    },
-    "http-signature": {
-      "version": "1.1.1",
-      "from": "http-signature@>=1.1.0 <1.2.0",
-      "resolved": "https://registry.npmjs.org/http-signature/-/http-signature-1.1.1.tgz"
-    },
-    "inflight": {
-      "version": "1.0.6",
-      "from": "inflight@>=1.0.4 <2.0.0",
-      "resolved": "https://registry.npmjs.org/inflight/-/inflight-1.0.6.tgz"
-    },
-    "inherits": {
-      "version": "2.0.3",
-      "from": "inherits@>=2.0.0 <3.0.0",
-      "resolved": "https://registry.npmjs.org/inherits/-/inherits-2.0.3.tgz"
-    },
-    "is": {
-      "version": "3.2.1",
-      "from": "is@>=3.1.0 <4.0.0",
-      "resolved": "https://registry.npmjs.org/is/-/is-3.2.1.tgz"
-    },
-    "is-buffer": {
-      "version": "1.1.6",
-      "from": "is-buffer@>=1.1.5 <2.0.0",
-      "resolved": "https://registry.npmjs.org/is-buffer/-/is-buffer-1.1.6.tgz"
-    },
-    "is-dotfile": {
-      "version": "1.0.3",
-      "from": "is-dotfile@>=1.0.0 <2.0.0",
-      "resolved": "https://registry.npmjs.org/is-dotfile/-/is-dotfile-1.0.3.tgz"
-    },
-    "is-equal-shallow": {
-      "version": "0.1.3",
-      "from": "is-equal-shallow@>=0.1.3 <0.2.0",
-      "resolved": "https://registry.npmjs.org/is-equal-shallow/-/is-equal-shallow-0.1.3.tgz"
-    },
-    "is-extendable": {
-      "version": "0.1.1",
-      "from": "is-extendable@>=0.1.1 <0.2.0",
-      "resolved": "https://registry.npmjs.org/is-extendable/-/is-extendable-0.1.1.tgz"
-    },
-    "is-extglob": {
-      "version": "2.1.1",
-      "from": "is-extglob@>=2.1.0 <3.0.0",
-      "resolved": "https://registry.npmjs.org/is-extglob/-/is-extglob-2.1.1.tgz"
-    },
-    "is-glob": {
-      "version": "3.1.0",
-      "from": "is-glob@>=3.1.0 <4.0.0",
-      "resolved": "https://registry.npmjs.org/is-glob/-/is-glob-3.1.0.tgz"
-    },
-    "is-my-json-valid": {
-      "version": "2.17.1",
-      "from": "is-my-json-valid@>=2.12.4 <3.0.0",
-      "resolved": "https://registry.npmjs.org/is-my-json-valid/-/is-my-json-valid-2.17.1.tgz"
-    },
-    "is-number": {
-      "version": "2.1.0",
-      "from": "is-number@>=2.1.0 <3.0.0",
-      "resolved": "https://registry.npmjs.org/is-number/-/is-number-2.1.0.tgz",
-      "dependencies": {
-        "kind-of": {
-          "version": "3.2.2",
-          "from": "kind-of@>=3.0.2 <4.0.0",
-          "resolved": "https://registry.npmjs.org/kind-of/-/kind-of-3.2.2.tgz"
-        }
-      }
-    },
-    "is-obj": {
-      "version": "1.0.1",
-      "from": "is-obj@>=1.0.0 <2.0.0",
-      "resolved": "https://registry.npmjs.org/is-obj/-/is-obj-1.0.1.tgz"
-    },
-    "is-posix-bracket": {
-      "version": "0.1.1",
-      "from": "is-posix-bracket@>=0.1.0 <0.2.0",
-      "resolved": "https://registry.npmjs.org/is-posix-bracket/-/is-posix-bracket-0.1.1.tgz"
-    },
-    "is-primitive": {
-      "version": "2.0.0",
-      "from": "is-primitive@>=2.0.0 <3.0.0",
-      "resolved": "https://registry.npmjs.org/is-primitive/-/is-primitive-2.0.0.tgz"
-    },
-    "is-property": {
-      "version": "1.0.2",
-      "from": "is-property@>=1.0.0 <2.0.0",
-      "resolved": "https://registry.npmjs.org/is-property/-/is-property-1.0.2.tgz"
-    },
-    "is-stream": {
-      "version": "1.1.0",
-      "from": "is-stream@>=1.1.0 <2.0.0",
-      "resolved": "https://registry.npmjs.org/is-stream/-/is-stream-1.1.0.tgz"
-    },
-    "is-typedarray": {
-      "version": "1.0.0",
-      "from": "is-typedarray@>=1.0.0 <1.1.0",
-      "resolved": "https://registry.npmjs.org/is-typedarray/-/is-typedarray-1.0.0.tgz"
-    },
-    "is-utf8": {
-      "version": "0.2.1",
-      "from": "is-utf8@>=0.2.0 <0.3.0",
-      "resolved": "https://registry.npmjs.org/is-utf8/-/is-utf8-0.2.1.tgz"
-    },
-    "is-valid-glob": {
-      "version": "0.3.0",
-      "from": "is-valid-glob@>=0.3.0 <0.4.0",
-      "resolved": "https://registry.npmjs.org/is-valid-glob/-/is-valid-glob-0.3.0.tgz"
-    },
-    "isarray": {
-      "version": "1.0.0",
-      "from": "isarray@>=1.0.0 <1.1.0",
-      "resolved": "https://registry.npmjs.org/isarray/-/isarray-1.0.0.tgz"
-    },
-    "isobject": {
-      "version": "2.1.0",
-      "from": "isobject@>=2.0.0 <3.0.0",
-      "resolved": "https://registry.npmjs.org/isobject/-/isobject-2.1.0.tgz"
-    },
-    "isstream": {
-      "version": "0.1.2",
-      "from": "isstream@>=0.1.2 <0.2.0",
-      "resolved": "https://registry.npmjs.org/isstream/-/isstream-0.1.2.tgz"
-    },
-    "jsbn": {
-      "version": "0.1.1",
-      "from": "jsbn@>=0.1.0 <0.2.0",
-      "resolved": "https://registry.npmjs.org/jsbn/-/jsbn-0.1.1.tgz",
-      "optional": true
-    },
-    "json-schema": {
-      "version": "0.2.3",
-      "from": "json-schema@0.2.3",
-      "resolved": "https://registry.npmjs.org/json-schema/-/json-schema-0.2.3.tgz"
-    },
-    "json-schema-traverse": {
-      "version": "0.3.1",
-      "from": "json-schema-traverse@>=0.3.0 <0.4.0",
-      "resolved": "https://registry.npmjs.org/json-schema-traverse/-/json-schema-traverse-0.3.1.tgz"
-    },
-    "json-stable-stringify": {
-      "version": "1.0.1",
-      "from": "json-stable-stringify@>=1.0.0 <2.0.0",
-      "resolved": "https://registry.npmjs.org/json-stable-stringify/-/json-stable-stringify-1.0.1.tgz"
-    },
-    "json-stringify-safe": {
-      "version": "5.0.1",
-      "from": "json-stringify-safe@>=5.0.1 <5.1.0",
-      "resolved": "https://registry.npmjs.org/json-stringify-safe/-/json-stringify-safe-5.0.1.tgz"
-    },
-    "json3": {
-      "version": "3.3.2",
-      "from": "json3@3.3.2",
-      "resolved": "https://registry.npmjs.org/json3/-/json3-3.3.2.tgz"
-    },
-    "jsonify": {
-      "version": "0.0.0",
-      "from": "jsonify@>=0.0.0 <0.1.0",
-      "resolved": "https://registry.npmjs.org/jsonify/-/jsonify-0.0.0.tgz"
-    },
-    "jsonpointer": {
-      "version": "4.0.1",
-      "from": "jsonpointer@>=4.0.0 <5.0.0",
-      "resolved": "https://registry.npmjs.org/jsonpointer/-/jsonpointer-4.0.1.tgz"
-    },
-    "jsprim": {
-      "version": "1.4.1",
-      "from": "jsprim@>=1.2.2 <2.0.0",
-      "resolved": "https://registry.npmjs.org/jsprim/-/jsprim-1.4.1.tgz",
-      "dependencies": {
-        "assert-plus": {
-          "version": "1.0.0",
-          "from": "assert-plus@1.0.0",
-          "resolved": "https://registry.npmjs.org/assert-plus/-/assert-plus-1.0.0.tgz"
-        }
-      }
-    },
-    "kind-of": {
-      "version": "1.1.0",
-      "from": "kind-of@>=1.1.0 <2.0.0",
-      "resolved": "https://registry.npmjs.org/kind-of/-/kind-of-1.1.0.tgz"
-    },
-    "lazystream": {
-      "version": "1.0.0",
-      "from": "lazystream@>=1.0.0 <2.0.0",
-      "resolved": "https://registry.npmjs.org/lazystream/-/lazystream-1.0.0.tgz"
-    },
-    "lodash._baseassign": {
-      "version": "3.2.0",
-      "from": "lodash._baseassign@>=3.0.0 <4.0.0",
-      "resolved": "https://registry.npmjs.org/lodash._baseassign/-/lodash._baseassign-3.2.0.tgz"
-    },
-    "lodash._basecopy": {
-      "version": "3.0.1",
-      "from": "lodash._basecopy@>=3.0.0 <4.0.0",
-      "resolved": "https://registry.npmjs.org/lodash._basecopy/-/lodash._basecopy-3.0.1.tgz"
-    },
-    "lodash._basecreate": {
-      "version": "3.0.3",
-      "from": "lodash._basecreate@>=3.0.0 <4.0.0",
-      "resolved": "https://registry.npmjs.org/lodash._basecreate/-/lodash._basecreate-3.0.3.tgz"
-    },
-    "lodash._basetostring": {
-      "version": "3.0.1",
-      "from": "lodash._basetostring@>=3.0.0 <4.0.0",
-      "resolved": "https://registry.npmjs.org/lodash._basetostring/-/lodash._basetostring-3.0.1.tgz"
-    },
-    "lodash._basevalues": {
-      "version": "3.0.0",
-      "from": "lodash._basevalues@>=3.0.0 <4.0.0",
-      "resolved": "https://registry.npmjs.org/lodash._basevalues/-/lodash._basevalues-3.0.0.tgz"
-    },
-    "lodash._getnative": {
-      "version": "3.9.1",
-      "from": "lodash._getnative@>=3.0.0 <4.0.0",
-      "resolved": "https://registry.npmjs.org/lodash._getnative/-/lodash._getnative-3.9.1.tgz"
-    },
-    "lodash._isiterateecall": {
-      "version": "3.0.9",
-      "from": "lodash._isiterateecall@>=3.0.0 <4.0.0",
-      "resolved": "https://registry.npmjs.org/lodash._isiterateecall/-/lodash._isiterateecall-3.0.9.tgz"
-    },
-    "lodash._reescape": {
-      "version": "3.0.0",
-      "from": "lodash._reescape@>=3.0.0 <4.0.0",
-      "resolved": "https://registry.npmjs.org/lodash._reescape/-/lodash._reescape-3.0.0.tgz"
-    },
-    "lodash._reevaluate": {
-      "version": "3.0.0",
-      "from": "lodash._reevaluate@>=3.0.0 <4.0.0",
-      "resolved": "https://registry.npmjs.org/lodash._reevaluate/-/lodash._reevaluate-3.0.0.tgz"
-    },
-    "lodash._reinterpolate": {
-      "version": "3.0.0",
-      "from": "lodash._reinterpolate@>=3.0.0 <4.0.0",
-      "resolved": "https://registry.npmjs.org/lodash._reinterpolate/-/lodash._reinterpolate-3.0.0.tgz"
-    },
-    "lodash._root": {
-      "version": "3.0.1",
-      "from": "lodash._root@>=3.0.0 <4.0.0",
-      "resolved": "https://registry.npmjs.org/lodash._root/-/lodash._root-3.0.1.tgz"
-    },
-    "lodash.create": {
-      "version": "3.1.1",
-      "from": "lodash.create@3.1.1",
-      "resolved": "https://registry.npmjs.org/lodash.create/-/lodash.create-3.1.1.tgz"
-    },
-    "lodash.escape": {
-      "version": "3.2.0",
-      "from": "lodash.escape@>=3.0.0 <4.0.0",
-      "resolved": "https://registry.npmjs.org/lodash.escape/-/lodash.escape-3.2.0.tgz"
-    },
-    "lodash.isarguments": {
-      "version": "3.1.0",
-      "from": "lodash.isarguments@>=3.0.0 <4.0.0",
-      "resolved": "https://registry.npmjs.org/lodash.isarguments/-/lodash.isarguments-3.1.0.tgz"
-    },
-    "lodash.isarray": {
-      "version": "3.0.4",
-      "from": "lodash.isarray@>=3.0.0 <4.0.0",
-      "resolved": "https://registry.npmjs.org/lodash.isarray/-/lodash.isarray-3.0.4.tgz"
-    },
-    "lodash.isequal": {
-      "version": "4.5.0",
-      "from": "lodash.isequal@>=4.0.0 <5.0.0",
-      "resolved": "https://registry.npmjs.org/lodash.isequal/-/lodash.isequal-4.5.0.tgz"
-    },
-    "lodash.keys": {
-      "version": "3.1.2",
-      "from": "lodash.keys@>=3.0.0 <4.0.0",
-      "resolved": "https://registry.npmjs.org/lodash.keys/-/lodash.keys-3.1.2.tgz"
-    },
-    "lodash.restparam": {
-      "version": "3.6.1",
-      "from": "lodash.restparam@>=3.0.0 <4.0.0",
-      "resolved": "https://registry.npmjs.org/lodash.restparam/-/lodash.restparam-3.6.1.tgz"
-    },
-    "lodash.template": {
-      "version": "3.6.2",
-      "from": "lodash.template@>=3.0.0 <4.0.0",
-      "resolved": "https://registry.npmjs.org/lodash.template/-/lodash.template-3.6.2.tgz"
-    },
-    "lodash.templatesettings": {
-      "version": "3.1.1",
-      "from": "lodash.templatesettings@>=3.0.0 <4.0.0",
-      "resolved": "https://registry.npmjs.org/lodash.templatesettings/-/lodash.templatesettings-3.1.1.tgz"
-    },
-    "map-stream": {
-      "version": "0.1.0",
-      "from": "map-stream@>=0.1.0 <0.2.0",
-      "resolved": "https://registry.npmjs.org/map-stream/-/map-stream-0.1.0.tgz"
-    },
-    "merge-stream": {
-      "version": "1.0.1",
-      "from": "merge-stream@>=1.0.0 <2.0.0",
-      "resolved": "https://registry.npmjs.org/merge-stream/-/merge-stream-1.0.1.tgz"
-    },
-    "micromatch": {
-      "version": "2.3.11",
-      "from": "micromatch@>=2.3.7 <3.0.0",
-      "resolved": "https://registry.npmjs.org/micromatch/-/micromatch-2.3.11.tgz",
-      "dependencies": {
-        "arr-diff": {
-          "version": "2.0.0",
-          "from": "arr-diff@>=2.0.0 <3.0.0",
-          "resolved": "https://registry.npmjs.org/arr-diff/-/arr-diff-2.0.0.tgz"
-        },
-        "is-extglob": {
-          "version": "1.0.0",
-          "from": "is-extglob@>=1.0.0 <2.0.0",
-          "resolved": "https://registry.npmjs.org/is-extglob/-/is-extglob-1.0.0.tgz"
-        },
-        "is-glob": {
-          "version": "2.0.1",
-          "from": "is-glob@>=2.0.1 <3.0.0",
-          "resolved": "https://registry.npmjs.org/is-glob/-/is-glob-2.0.1.tgz"
-        },
-        "kind-of": {
-          "version": "3.2.2",
-          "from": "kind-of@>=3.0.2 <4.0.0",
-          "resolved": "https://registry.npmjs.org/kind-of/-/kind-of-3.2.2.tgz"
-        }
-      }
-    },
-    "mime-db": {
-      "version": "1.30.0",
-      "from": "mime-db@>=1.30.0 <1.31.0",
-      "resolved": "https://registry.npmjs.org/mime-db/-/mime-db-1.30.0.tgz"
-    },
-    "mime-types": {
-      "version": "2.1.17",
-      "from": "mime-types@>=2.1.7 <2.2.0",
-      "resolved": "https://registry.npmjs.org/mime-types/-/mime-types-2.1.17.tgz"
-    },
-    "minimatch": {
-      "version": "3.0.4",
-      "from": "minimatch@>=3.0.4 <4.0.0",
-      "resolved": "https://registry.npmjs.org/minimatch/-/minimatch-3.0.4.tgz"
-    },
-    "minimist": {
-      "version": "0.0.8",
-      "from": "minimist@0.0.8",
-      "resolved": "https://registry.npmjs.org/minimist/-/minimist-0.0.8.tgz"
-    },
-    "mkdirp": {
-      "version": "0.5.1",
-      "from": "mkdirp@>=0.5.1 <0.6.0",
-      "resolved": "https://registry.npmjs.org/mkdirp/-/mkdirp-0.5.1.tgz"
-    },
-    "mocha": {
-      "version": "4.1.0",
-      "from": "mocha@>=4.0.1 <5.0.0",
-      "resolved": "https://registry.npmjs.org/mocha/-/mocha-4.1.0.tgz",
-      "dependencies": {
-        "commander": {
-          "version": "2.11.0",
-          "from": "commander@2.11.0",
-          "resolved": "https://registry.npmjs.org/commander/-/commander-2.11.0.tgz"
-        },
-        "supports-color": {
-          "version": "4.4.0",
-          "from": "supports-color@4.4.0",
-          "resolved": "https://registry.npmjs.org/supports-color/-/supports-color-4.4.0.tgz"
-        }
-      }
-    },
-    "ms": {
-      "version": "2.0.0",
-      "from": "ms@2.0.0",
-      "resolved": "https://registry.npmjs.org/ms/-/ms-2.0.0.tgz"
-    },
-    "multimatch": {
-      "version": "2.1.0",
-      "from": "multimatch@>=2.0.0 <3.0.0",
-      "resolved": "https://registry.npmjs.org/multimatch/-/multimatch-2.1.0.tgz"
-    },
-    "multipipe": {
-      "version": "0.1.2",
-      "from": "multipipe@>=0.1.2 <0.2.0",
-      "resolved": "https://registry.npmjs.org/multipipe/-/multipipe-0.1.2.tgz"
-    },
-    "node.extend": {
-      "version": "1.1.6",
-      "from": "node.extend@>=1.1.2 <1.2.0",
-      "resolved": "https://registry.npmjs.org/node.extend/-/node.extend-1.1.6.tgz"
-    },
-    "normalize-path": {
-      "version": "2.1.1",
-      "from": "normalize-path@>=2.0.1 <3.0.0",
-      "resolved": "https://registry.npmjs.org/normalize-path/-/normalize-path-2.1.1.tgz"
-    },
-    "oauth-sign": {
-      "version": "0.8.2",
-      "from": "oauth-sign@>=0.8.1 <0.9.0",
-      "resolved": "https://registry.npmjs.org/oauth-sign/-/oauth-sign-0.8.2.tgz"
-    },
-    "object-assign": {
-      "version": "4.1.1",
-      "from": "object-assign@>=4.0.0 <5.0.0",
-      "resolved": "https://registry.npmjs.org/object-assign/-/object-assign-4.1.1.tgz"
-    },
-    "object.omit": {
-      "version": "2.0.1",
-      "from": "object.omit@>=2.0.0 <3.0.0",
-      "resolved": "https://registry.npmjs.org/object.omit/-/object.omit-2.0.1.tgz"
-    },
-    "once": {
-      "version": "1.4.0",
-      "from": "once@>=1.3.0 <2.0.0",
-      "resolved": "https://registry.npmjs.org/once/-/once-1.4.0.tgz"
-    },
-    "ordered-read-streams": {
-      "version": "0.3.0",
-      "from": "ordered-read-streams@>=0.3.0 <0.4.0",
-      "resolved": "https://registry.npmjs.org/ordered-read-streams/-/ordered-read-streams-0.3.0.tgz"
-    },
-    "parse-glob": {
-      "version": "3.0.4",
-      "from": "parse-glob@>=3.0.4 <4.0.0",
-      "resolved": "https://registry.npmjs.org/parse-glob/-/parse-glob-3.0.4.tgz",
-      "dependencies": {
-        "is-extglob": {
-          "version": "1.0.0",
-          "from": "is-extglob@>=1.0.0 <2.0.0",
-          "resolved": "https://registry.npmjs.org/is-extglob/-/is-extglob-1.0.0.tgz"
-        },
-        "is-glob": {
-          "version": "2.0.1",
-          "from": "is-glob@>=2.0.0 <3.0.0",
-          "resolved": "https://registry.npmjs.org/is-glob/-/is-glob-2.0.1.tgz"
-        }
-      }
-    },
-    "path-dirname": {
-      "version": "1.0.2",
-      "from": "path-dirname@>=1.0.0 <2.0.0",
-      "resolved": "https://registry.npmjs.org/path-dirname/-/path-dirname-1.0.2.tgz"
-    },
-    "path-is-absolute": {
-      "version": "1.0.1",
-      "from": "path-is-absolute@>=1.0.0 <2.0.0",
-      "resolved": "https://registry.npmjs.org/path-is-absolute/-/path-is-absolute-1.0.1.tgz"
-    },
-    "pause-stream": {
-      "version": "0.0.11",
-      "from": "pause-stream@0.0.11",
-      "resolved": "https://registry.npmjs.org/pause-stream/-/pause-stream-0.0.11.tgz"
-    },
-    "pend": {
-      "version": "1.2.0",
-      "from": "pend@>=1.2.0 <1.3.0",
-      "resolved": "https://registry.npmjs.org/pend/-/pend-1.2.0.tgz"
-    },
-    "performance-now": {
-      "version": "2.1.0",
-      "from": "performance-now@>=2.1.0 <3.0.0",
-      "resolved": "https://registry.npmjs.org/performance-now/-/performance-now-2.1.0.tgz"
-    },
-    "pinkie": {
-      "version": "2.0.4",
-      "from": "pinkie@>=2.0.0 <3.0.0",
-      "resolved": "https://registry.npmjs.org/pinkie/-/pinkie-2.0.4.tgz"
-    },
-    "pinkie-promise": {
-      "version": "2.0.1",
-      "from": "pinkie-promise@>=2.0.0 <3.0.0",
-      "resolved": "https://registry.npmjs.org/pinkie-promise/-/pinkie-promise-2.0.1.tgz"
-    },
-    "plugin-error": {
-      "version": "0.1.2",
-      "from": "plugin-error@>=0.1.2 <0.2.0",
-      "resolved": "https://registry.npmjs.org/plugin-error/-/plugin-error-0.1.2.tgz"
-    },
-    "preserve": {
-      "version": "0.2.0",
-      "from": "preserve@>=0.2.0 <0.3.0",
-      "resolved": "https://registry.npmjs.org/preserve/-/preserve-0.2.0.tgz"
-    },
-    "process-nextick-args": {
-      "version": "1.0.7",
-      "from": "process-nextick-args@>=1.0.6 <1.1.0",
-      "resolved": "https://registry.npmjs.org/process-nextick-args/-/process-nextick-args-1.0.7.tgz"
-    },
-    "punycode": {
-      "version": "1.4.1",
-      "from": "punycode@>=1.4.1 <2.0.0",
-      "resolved": "https://registry.npmjs.org/punycode/-/punycode-1.4.1.tgz"
-    },
-    "qs": {
-      "version": "6.3.2",
-      "from": "qs@>=6.3.0 <6.4.0",
-      "resolved": "https://registry.npmjs.org/qs/-/qs-6.3.2.tgz"
-    },
-    "querystringify": {
-      "version": "1.0.0",
-      "from": "querystringify@>=1.0.0 <1.1.0",
-      "resolved": "https://registry.npmjs.org/querystringify/-/querystringify-1.0.0.tgz"
-    },
-    "queue": {
-      "version": "3.1.0",
-      "from": "queue@>=3.1.0 <4.0.0",
-      "resolved": "https://registry.npmjs.org/queue/-/queue-3.1.0.tgz"
-    },
-    "randomatic": {
-      "version": "1.1.7",
-      "from": "randomatic@>=1.1.3 <2.0.0",
-      "resolved": "https://registry.npmjs.org/randomatic/-/randomatic-1.1.7.tgz",
-      "dependencies": {
-        "is-number": {
-          "version": "3.0.0",
-          "from": "is-number@>=3.0.0 <4.0.0",
-          "resolved": "https://registry.npmjs.org/is-number/-/is-number-3.0.0.tgz",
-          "dependencies": {
-            "kind-of": {
-              "version": "3.2.2",
-              "from": "kind-of@>=3.0.2 <4.0.0",
-              "resolved": "https://registry.npmjs.org/kind-of/-/kind-of-3.2.2.tgz"
-            }
-          }
-        },
-        "kind-of": {
-          "version": "4.0.0",
-          "from": "kind-of@>=4.0.0 <5.0.0",
-          "resolved": "https://registry.npmjs.org/kind-of/-/kind-of-4.0.0.tgz"
-        }
-      }
-    },
-    "readable-stream": {
-      "version": "2.3.3",
-      "from": "readable-stream@>=2.1.5 <3.0.0",
-      "resolved": "https://registry.npmjs.org/readable-stream/-/readable-stream-2.3.3.tgz"
-    },
-    "regex-cache": {
-      "version": "0.4.4",
-      "from": "regex-cache@>=0.4.2 <0.5.0",
-      "resolved": "https://registry.npmjs.org/regex-cache/-/regex-cache-0.4.4.tgz"
-    },
-    "remove-trailing-separator": {
-      "version": "1.1.0",
-      "from": "remove-trailing-separator@>=1.0.1 <2.0.0",
-      "resolved": "https://registry.npmjs.org/remove-trailing-separator/-/remove-trailing-separator-1.1.0.tgz"
-    },
-    "repeat-element": {
-      "version": "1.1.2",
-      "from": "repeat-element@>=1.1.2 <2.0.0",
-      "resolved": "https://registry.npmjs.org/repeat-element/-/repeat-element-1.1.2.tgz"
-    },
-    "repeat-string": {
-      "version": "1.6.1",
-      "from": "repeat-string@>=1.5.2 <2.0.0",
-      "resolved": "https://registry.npmjs.org/repeat-string/-/repeat-string-1.6.1.tgz"
-    },
-    "replace-ext": {
-      "version": "1.0.0",
-      "from": "replace-ext@>=1.0.0 <2.0.0",
-      "resolved": "https://registry.npmjs.org/replace-ext/-/replace-ext-1.0.0.tgz"
-    },
-    "request": {
-      "version": "2.83.0",
-      "from": "request@>=2.83.0 <3.0.0",
-      "resolved": "https://registry.npmjs.org/request/-/request-2.83.0.tgz",
-      "dependencies": {
-        "assert-plus": {
-          "version": "1.0.0",
-          "from": "assert-plus@>=1.0.0 <2.0.0",
-          "resolved": "https://registry.npmjs.org/assert-plus/-/assert-plus-1.0.0.tgz"
-        },
-        "aws-sign2": {
-          "version": "0.7.0",
-          "from": "aws-sign2@>=0.7.0 <0.8.0",
-          "resolved": "https://registry.npmjs.org/aws-sign2/-/aws-sign2-0.7.0.tgz"
-        },
-        "boom": {
-          "version": "4.3.1",
-          "from": "boom@>=4.0.0 <5.0.0",
-          "resolved": "https://registry.npmjs.org/boom/-/boom-4.3.1.tgz"
-        },
-        "caseless": {
-          "version": "0.12.0",
-          "from": "caseless@>=0.12.0 <0.13.0",
-          "resolved": "https://registry.npmjs.org/caseless/-/caseless-0.12.0.tgz"
-        },
-        "cryptiles": {
-          "version": "3.1.2",
-          "from": "cryptiles@>=3.0.0 <4.0.0",
-          "resolved": "https://registry.npmjs.org/cryptiles/-/cryptiles-3.1.2.tgz",
-          "dependencies": {
-            "boom": {
-              "version": "5.2.0",
-              "from": "boom@>=5.0.0 <6.0.0",
-              "resolved": "https://registry.npmjs.org/boom/-/boom-5.2.0.tgz"
-            }
-          }
-        },
-        "form-data": {
-          "version": "2.3.1",
-          "from": "form-data@>=2.3.1 <2.4.0",
-          "resolved": "https://registry.npmjs.org/form-data/-/form-data-2.3.1.tgz"
-        },
-        "har-validator": {
-          "version": "5.0.3",
-          "from": "har-validator@>=5.0.3 <5.1.0",
-          "resolved": "https://registry.npmjs.org/har-validator/-/har-validator-5.0.3.tgz"
-        },
-        "hawk": {
-          "version": "6.0.2",
-          "from": "hawk@>=6.0.2 <6.1.0",
-          "resolved": "https://registry.npmjs.org/hawk/-/hawk-6.0.2.tgz"
-        },
-        "hoek": {
-          "version": "4.2.0",
-          "from": "hoek@>=4.0.0 <5.0.0",
-          "resolved": "https://registry.npmjs.org/hoek/-/hoek-4.2.0.tgz"
-        },
-        "http-signature": {
-          "version": "1.2.0",
-          "from": "http-signature@>=1.2.0 <1.3.0",
-          "resolved": "https://registry.npmjs.org/http-signature/-/http-signature-1.2.0.tgz"
-        },
-        "qs": {
-          "version": "6.5.1",
-          "from": "qs@>=6.5.1 <6.6.0",
-          "resolved": "https://registry.npmjs.org/qs/-/qs-6.5.1.tgz"
-        },
-        "sntp": {
-          "version": "2.1.0",
-          "from": "sntp@>=2.0.0 <3.0.0",
-          "resolved": "https://registry.npmjs.org/sntp/-/sntp-2.1.0.tgz"
-        },
-        "tunnel-agent": {
-          "version": "0.6.0",
-          "from": "tunnel-agent@>=0.6.0 <0.7.0",
-          "resolved": "https://registry.npmjs.org/tunnel-agent/-/tunnel-agent-0.6.0.tgz"
-        }
-      }
-    },
-    "requires-port": {
-      "version": "1.0.0",
-      "from": "requires-port@>=1.0.0 <1.1.0",
-      "resolved": "https://registry.npmjs.org/requires-port/-/requires-port-1.0.0.tgz"
-    },
-    "rimraf": {
-      "version": "2.6.2",
-      "from": "rimraf@>=2.0.0 <3.0.0",
-      "resolved": "https://registry.npmjs.org/rimraf/-/rimraf-2.6.2.tgz"
-    },
-    "safe-buffer": {
-      "version": "5.1.1",
-      "from": "safe-buffer@>=5.1.1 <5.2.0",
-      "resolved": "https://registry.npmjs.org/safe-buffer/-/safe-buffer-5.1.1.tgz"
-    },
-    "semver": {
-      "version": "5.4.1",
-      "from": "semver@>=5.4.1 <6.0.0",
-      "resolved": "https://registry.npmjs.org/semver/-/semver-5.4.1.tgz"
-    },
-    "sntp": {
-      "version": "1.0.9",
-      "from": "sntp@>=1.0.0 <2.0.0",
-      "resolved": "https://registry.npmjs.org/sntp/-/sntp-1.0.9.tgz"
-    },
-    "source-map": {
-      "version": "0.6.1",
-      "from": "source-map@>=0.6.0 <0.7.0",
-      "resolved": "https://registry.npmjs.org/source-map/-/source-map-0.6.1.tgz"
-    },
-    "source-map-support": {
-      "version": "0.5.0",
-      "from": "source-map-support@>=0.5.0 <0.6.0",
-      "resolved": "https://registry.npmjs.org/source-map-support/-/source-map-support-0.5.0.tgz"
-    },
-    "sparkles": {
-      "version": "1.0.0",
-      "from": "sparkles@>=1.0.0 <2.0.0",
-      "resolved": "https://registry.npmjs.org/sparkles/-/sparkles-1.0.0.tgz"
-    },
-    "split": {
-      "version": "0.3.3",
-      "from": "split@>=0.3.0 <0.4.0",
-      "resolved": "https://registry.npmjs.org/split/-/split-0.3.3.tgz"
-    },
-    "sqlops": {
-      "version": "1.1.10",
-      "from": "git://github.com/anthonydresser/vscode-extension-vscode.git",
-      "resolved": "git://github.com/anthonydresser/vscode-extension-vscode.git#96cc0758d2528a33a12d73894a6d40c8bfb15ca1"
-    },
-    "sshpk": {
-      "version": "1.13.1",
-      "from": "sshpk@>=1.7.0 <2.0.0",
-      "resolved": "https://registry.npmjs.org/sshpk/-/sshpk-1.13.1.tgz",
-      "dependencies": {
-        "assert-plus": {
-          "version": "1.0.0",
-          "from": "assert-plus@>=1.0.0 <2.0.0",
-          "resolved": "https://registry.npmjs.org/assert-plus/-/assert-plus-1.0.0.tgz"
-        }
-      }
-    },
-    "stat-mode": {
-      "version": "0.2.2",
-      "from": "stat-mode@>=0.2.0 <0.3.0",
-      "resolved": "https://registry.npmjs.org/stat-mode/-/stat-mode-0.2.2.tgz"
-    },
-    "stream-combiner": {
-      "version": "0.0.4",
-      "from": "stream-combiner@>=0.0.4 <0.1.0",
-      "resolved": "https://registry.npmjs.org/stream-combiner/-/stream-combiner-0.0.4.tgz"
-    },
-    "stream-shift": {
-      "version": "1.0.0",
-      "from": "stream-shift@>=1.0.0 <2.0.0",
-      "resolved": "https://registry.npmjs.org/stream-shift/-/stream-shift-1.0.0.tgz"
-    },
-    "streamfilter": {
-      "version": "1.0.7",
-      "from": "streamfilter@>=1.0.5 <2.0.0",
-      "resolved": "https://registry.npmjs.org/streamfilter/-/streamfilter-1.0.7.tgz"
-    },
-    "streamifier": {
-      "version": "0.1.1",
-      "from": "streamifier@>=0.1.1 <0.2.0",
-      "resolved": "https://registry.npmjs.org/streamifier/-/streamifier-0.1.1.tgz"
-    },
-    "string_decoder": {
-      "version": "1.0.3",
-      "from": "string_decoder@>=1.0.3 <1.1.0",
-      "resolved": "https://registry.npmjs.org/string_decoder/-/string_decoder-1.0.3.tgz"
-    },
-    "stringstream": {
-      "version": "0.0.5",
-      "from": "stringstream@>=0.0.4 <0.1.0",
-      "resolved": "https://registry.npmjs.org/stringstream/-/stringstream-0.0.5.tgz"
-    },
-    "strip-ansi": {
-      "version": "3.0.1",
-      "from": "strip-ansi@>=3.0.0 <4.0.0",
-      "resolved": "https://registry.npmjs.org/strip-ansi/-/strip-ansi-3.0.1.tgz"
-    },
-    "strip-bom": {
-      "version": "2.0.0",
-      "from": "strip-bom@>=2.0.0 <3.0.0",
-      "resolved": "https://registry.npmjs.org/strip-bom/-/strip-bom-2.0.0.tgz"
-    },
-    "strip-bom-stream": {
-      "version": "1.0.0",
-      "from": "strip-bom-stream@>=1.0.0 <2.0.0",
-      "resolved": "https://registry.npmjs.org/strip-bom-stream/-/strip-bom-stream-1.0.0.tgz"
-    },
-    "supports-color": {
-      "version": "2.0.0",
-      "from": "supports-color@>=2.0.0 <3.0.0",
-      "resolved": "https://registry.npmjs.org/supports-color/-/supports-color-2.0.0.tgz"
-    },
-    "tar": {
-      "version": "2.2.1",
-      "from": "tar@>=2.2.1 <3.0.0",
-      "resolved": "https://registry.npmjs.org/tar/-/tar-2.2.1.tgz"
-    },
-    "through": {
-      "version": "2.3.8",
-      "from": "through@>=2.3.1 <2.4.0",
-      "resolved": "https://registry.npmjs.org/through/-/through-2.3.8.tgz"
-    },
-    "through2": {
-      "version": "2.0.3",
-      "from": "through2@>=2.0.0 <3.0.0",
-      "resolved": "https://registry.npmjs.org/through2/-/through2-2.0.3.tgz"
-    },
-    "through2-filter": {
-      "version": "2.0.0",
-      "from": "through2-filter@>=2.0.0 <3.0.0",
-      "resolved": "https://registry.npmjs.org/through2-filter/-/through2-filter-2.0.0.tgz"
-    },
-    "time-stamp": {
-      "version": "1.1.0",
-      "from": "time-stamp@>=1.0.0 <2.0.0",
-      "resolved": "https://registry.npmjs.org/time-stamp/-/time-stamp-1.1.0.tgz"
-    },
-    "to-absolute-glob": {
-      "version": "0.1.1",
-      "from": "to-absolute-glob@>=0.1.1 <0.2.0",
-      "resolved": "https://registry.npmjs.org/to-absolute-glob/-/to-absolute-glob-0.1.1.tgz",
-      "dependencies": {
-        "extend-shallow": {
-          "version": "2.0.1",
-          "from": "extend-shallow@>=2.0.1 <3.0.0",
-          "resolved": "https://registry.npmjs.org/extend-shallow/-/extend-shallow-2.0.1.tgz"
-        }
-      }
-    },
-    "tough-cookie": {
-      "version": "2.3.3",
-      "from": "tough-cookie@>=2.3.0 <2.4.0",
-      "resolved": "https://registry.npmjs.org/tough-cookie/-/tough-cookie-2.3.3.tgz"
-    },
-    "tunnel-agent": {
-      "version": "0.4.3",
-      "from": "tunnel-agent@>=0.4.1 <0.5.0",
-      "resolved": "https://registry.npmjs.org/tunnel-agent/-/tunnel-agent-0.4.3.tgz"
-    },
-    "tweetnacl": {
-      "version": "0.14.5",
-      "from": "tweetnacl@>=0.14.0 <0.15.0",
-      "resolved": "https://registry.npmjs.org/tweetnacl/-/tweetnacl-0.14.5.tgz",
-      "optional": true
-    },
-    "unique-stream": {
-      "version": "2.2.1",
-      "from": "unique-stream@>=2.0.2 <3.0.0",
-      "resolved": "https://registry.npmjs.org/unique-stream/-/unique-stream-2.2.1.tgz"
-    },
-    "url-parse": {
-      "version": "1.2.0",
-      "from": "url-parse@>=1.1.9 <2.0.0",
-      "resolved": "https://registry.npmjs.org/url-parse/-/url-parse-1.2.0.tgz"
-    },
-    "util-deprecate": {
-      "version": "1.0.2",
-      "from": "util-deprecate@>=1.0.1 <1.1.0",
-      "resolved": "https://registry.npmjs.org/util-deprecate/-/util-deprecate-1.0.2.tgz"
-    },
-    "uuid": {
-      "version": "3.1.0",
-      "from": "uuid@>=3.0.0 <4.0.0",
-      "resolved": "https://registry.npmjs.org/uuid/-/uuid-3.1.0.tgz"
-    },
-    "vali-date": {
-      "version": "1.0.0",
-      "from": "vali-date@>=1.0.0 <2.0.0",
-      "resolved": "https://registry.npmjs.org/vali-date/-/vali-date-1.0.0.tgz"
-    },
-    "verror": {
-      "version": "1.10.0",
-      "from": "verror@1.10.0",
-      "resolved": "https://registry.npmjs.org/verror/-/verror-1.10.0.tgz",
-      "dependencies": {
-        "assert-plus": {
-          "version": "1.0.0",
-          "from": "assert-plus@>=1.0.0 <2.0.0",
-          "resolved": "https://registry.npmjs.org/assert-plus/-/assert-plus-1.0.0.tgz"
-        }
-      }
-    },
-    "vinyl": {
-      "version": "0.4.6",
-      "from": "vinyl@>=0.4.6 <0.5.0",
-      "resolved": "https://registry.npmjs.org/vinyl/-/vinyl-0.4.6.tgz"
-    },
-    "vinyl-fs": {
-      "version": "2.4.4",
-      "from": "vinyl-fs@>=2.4.3 <3.0.0",
-      "resolved": "https://registry.npmjs.org/vinyl-fs/-/vinyl-fs-2.4.4.tgz",
-      "dependencies": {
-        "clone": {
-          "version": "1.0.3",
-          "from": "clone@>=1.0.0 <2.0.0",
-          "resolved": "https://registry.npmjs.org/clone/-/clone-1.0.3.tgz"
-        },
-        "replace-ext": {
-          "version": "0.0.1",
-          "from": "replace-ext@0.0.1",
-          "resolved": "https://registry.npmjs.org/replace-ext/-/replace-ext-0.0.1.tgz"
-        },
-        "vinyl": {
-          "version": "1.2.0",
-          "from": "vinyl@>=1.0.0 <2.0.0",
-          "resolved": "https://registry.npmjs.org/vinyl/-/vinyl-1.2.0.tgz"
-        }
-      }
-    },
-    "vinyl-source-stream": {
-      "version": "1.1.2",
-      "from": "vinyl-source-stream@>=1.1.0 <2.0.0",
-      "resolved": "https://registry.npmjs.org/vinyl-source-stream/-/vinyl-source-stream-1.1.2.tgz"
-    },
-    "vscode-jsonrpc": {
-      "version": "3.5.0",
-      "from": "vscode-jsonrpc@>=3.5.0 <4.0.0",
-      "resolved": "https://registry.npmjs.org/vscode-jsonrpc/-/vscode-jsonrpc-3.5.0.tgz"
-    },
-    "vscode-languageclient": {
-      "version": "3.5.0",
-      "from": "vscode-languageclient@>=3.5.0 <4.0.0",
-      "resolved": "https://registry.npmjs.org/vscode-languageclient/-/vscode-languageclient-3.5.0.tgz"
-    },
-    "vscode-languageserver-protocol": {
-      "version": "3.5.0",
-      "from": "vscode-languageserver-protocol@>=3.5.0 <4.0.0",
-      "resolved": "https://registry.npmjs.org/vscode-languageserver-protocol/-/vscode-languageserver-protocol-3.5.0.tgz"
-    },
-    "vscode-languageserver-types": {
-      "version": "3.5.0",
-      "from": "vscode-languageserver-types@>=3.5.0 <4.0.0",
-      "resolved": "https://registry.npmjs.org/vscode-languageserver-types/-/vscode-languageserver-types-3.5.0.tgz"
-    },
-    "wrappy": {
-      "version": "1.0.2",
-      "from": "wrappy@>=1.0.0 <2.0.0",
-      "resolved": "https://registry.npmjs.org/wrappy/-/wrappy-1.0.2.tgz"
-    },
-    "xtend": {
-      "version": "4.0.1",
-      "from": "xtend@>=4.0.1 <4.1.0",
-      "resolved": "https://registry.npmjs.org/xtend/-/xtend-4.0.1.tgz"
-    },
-    "yauzl": {
-      "version": "2.9.1",
-      "from": "yauzl@>=2.2.1 <3.0.0",
-      "resolved": "https://registry.npmjs.org/yauzl/-/yauzl-2.9.1.tgz"
-    },
-    "yazl": {
-      "version": "2.4.3",
-      "from": "yazl@>=2.2.1 <3.0.0",
-      "resolved": "https://registry.npmjs.org/yazl/-/yazl-2.4.3.tgz"
-    }
-  }
-=======
   "version": "0.1.0"
->>>>>>> f4ed446c
 }