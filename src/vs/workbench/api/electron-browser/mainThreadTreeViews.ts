/*---------------------------------------------------------------------------------------------
 *  Copyright (c) Microsoft Corporation. All rights reserved.
 *  Licensed under the Source EULA. See License.txt in the project root for license information.
 *--------------------------------------------------------------------------------------------*/

import { Disposable } from 'vs/base/common/lifecycle';
import { ExtHostContext, MainThreadTreeViewsShape, ExtHostTreeViewsShape, MainContext, IExtHostContext } from '../node/extHost.protocol';
<<<<<<< HEAD
import { ITreeViewDataProvider, ITreeItem, IViewsService, ITreeView, ViewsRegistry, ICustomViewDescriptor, IRevealOptions } from 'vs/workbench/common/views';
=======
import { ITreeViewDataProvider, ITreeItem, IViewsService, ITreeViewer, ViewsRegistry, ICustomViewDescriptor, TreeItemCollapsibleState } from 'vs/workbench/common/views';
>>>>>>> a764a481
import { extHostNamedCustomer } from 'vs/workbench/api/electron-browser/extHostCustomers';
import { distinct } from 'vs/base/common/arrays';
import { INotificationService } from 'vs/platform/notification/common/notification';
import { isUndefinedOrNull, isNumber } from 'vs/base/common/types';
import { IMarkdownString } from 'vs/base/common/htmlContent';

// {{SQL CARBON EDIT}}
import * as sqlops from 'sqlops';
import { Emitter } from 'vs/base/common/event';
import { generateUuid } from 'vs/base/common/uuid';
import { IObjectExplorerService } from 'sql/workbench/services/objectExplorer/common/objectExplorerService';

@extHostNamedCustomer(MainContext.MainThreadTreeViews)
export class MainThreadTreeViews extends Disposable implements MainThreadTreeViewsShape {

	private _proxy: ExtHostTreeViewsShape;
	private _dataProviders: Map<string, TreeViewDataProvider> = new Map<string, TreeViewDataProvider>();

	constructor(
		extHostContext: IExtHostContext,
		@IViewsService private viewsService: IViewsService,
		@INotificationService private notificationService: INotificationService,
		// {{SQL CARBON EDIT}}
		@IObjectExplorerService private objectExplorerService: IObjectExplorerService
	) {
		super();
		this._proxy = extHostContext.getProxy(ExtHostContext.ExtHostTreeViews);
	}

	$registerTreeViewDataProvider(treeViewId: string, options: { showCollapseAll: boolean }): void {
		const dataProvider = new TreeViewDataProvider(treeViewId, this._proxy, this.notificationService);
		this._dataProviders.set(treeViewId, dataProvider);
<<<<<<< HEAD
		const viewer = this.getTreeView(treeViewId);
=======
		// {{SQL CARBON EDIT}}
		if (this.checkForDataExplorer(treeViewId)) {
			return;
		}
		const viewer = this.getTreeViewer(treeViewId);
>>>>>>> a764a481
		if (viewer) {
			viewer.dataProvider = dataProvider;
			viewer.showCollapseAllAction = !!options.showCollapseAll;
			this.registerListeners(treeViewId, viewer);
			this._proxy.$setVisible(treeViewId, viewer.visible);
		} else {
			this.notificationService.error('No view is registered with id: ' + treeViewId);
		}
	}

	$reveal(treeViewId: string, item: ITreeItem, parentChain: ITreeItem[], options: IRevealOptions): Thenable<void> {
		return this.viewsService.openView(treeViewId, options.focus)
			.then(() => {
				const viewer = this.getTreeView(treeViewId);
				return this.reveal(viewer, this._dataProviders.get(treeViewId), item, parentChain, options);
			});
	}

	$refresh(treeViewId: string, itemsToRefreshByHandle: { [treeItemHandle: string]: ITreeItem }): Thenable<void> {
		const viewer = this.getTreeView(treeViewId);
		const dataProvider = this._dataProviders.get(treeViewId);
		if (viewer && dataProvider) {
			const itemsToRefresh = dataProvider.getItemsToRefresh(itemsToRefreshByHandle);
			return viewer.refresh(itemsToRefresh.length ? itemsToRefresh : void 0);
		}
		return null;
	}

	$setMessage(treeViewId: string, message: string | IMarkdownString): void {
		const viewer = this.getTreeView(treeViewId);
		if (viewer) {
			viewer.message = message;
		}
	}

	private async reveal(treeView: ITreeView, dataProvider: TreeViewDataProvider, item: ITreeItem, parentChain: ITreeItem[], options: IRevealOptions): Promise<void> {
		options = options ? options : { select: false, focus: false };
		const select = isUndefinedOrNull(options.select) ? false : options.select;
		const focus = isUndefinedOrNull(options.focus) ? false : options.focus;
		let expand = Math.min(isNumber(options.expand) ? options.expand : options.expand === true ? 1 : 0, 3);

		if (dataProvider.isEmpty()) {
			// Refresh if empty
			await treeView.refresh();
		}
		for (const parent of parentChain) {
			await treeView.expand(parent);
		}
		item = dataProvider.getItem(item.handle);
		if (item) {
			await treeView.reveal(item);
			if (select) {
				treeView.setSelection([item]);
			}
			if (focus) {
				treeView.setFocus(item);
			}
			let itemsToExpand = [item];
			for (; itemsToExpand.length > 0 && expand > 0; expand--) {
				await treeView.expand(itemsToExpand);
				itemsToExpand = itemsToExpand.reduce((result, item) => {
					item = dataProvider.getItem(item.handle);
					if (item && item.children && item.children.length) {
						result.push(...item.children);
					}
					return result;
				}, []);
			}
		}
	}

	private registerListeners(treeViewId: string, treeView: ITreeView): void {
		this._register(treeView.onDidExpandItem(item => this._proxy.$setExpanded(treeViewId, item.handle, true)));
		this._register(treeView.onDidCollapseItem(item => this._proxy.$setExpanded(treeViewId, item.handle, false)));
		this._register(treeView.onDidChangeSelection(items => this._proxy.$setSelection(treeViewId, items.map(({ handle }) => handle))));
		this._register(treeView.onDidChangeVisibility(isVisible => this._proxy.$setVisible(treeViewId, isVisible)));
	}

	private getTreeView(treeViewId: string): ITreeView {
		const viewDescriptor: ICustomViewDescriptor = <ICustomViewDescriptor>ViewsRegistry.getView(treeViewId);
		return viewDescriptor ? viewDescriptor.treeView : null;
	}

	// {{SQL CARBON EDIT}}
	private checkForDataExplorer(treeViewId: string): boolean {
		const viewDescriptor: ICustomViewDescriptor = <ICustomViewDescriptor>ViewsRegistry.getView(treeViewId);
		if (viewDescriptor.container.id === 'workbench.view.dataExplorer') {
			const dataProvider = new OETreeViewDataProvider(treeViewId, this._proxy);
			this.objectExplorerService.registerProvider(treeViewId, dataProvider);
			dataProvider.registerOnExpandCompleted(e => this.objectExplorerService.onNodeExpanded({
				errorMessage: e.errorMessage,
				nodePath: e.nodePath,
				nodes: e.nodes,
				sessionId: e.sessionId,
				providerId: treeViewId
			}));
			dataProvider.registerOnSessionCreated(e => this.objectExplorerService.onSessionCreated(undefined, e));
			viewDescriptor.treeViewer.refresh();
		}
		return false;
	}

	dispose(): void {
		this._dataProviders.forEach((dataProvider, treeViewId) => {
			const treeView = this.getTreeView(treeViewId);
			if (treeView) {
				treeView.dataProvider = null;
			}
		});
		this._dataProviders.clear();
		super.dispose();
	}
}

// {{SQL CARBON EDIT}}
export type TreeItemHandle = string;

// {{SQL CARBON EDIT}}
export class TreeViewDataProvider implements ITreeViewDataProvider {

	// {{SQL CARBON EDIT}}
	protected itemsMap: Map<TreeItemHandle, ITreeItem> = new Map<TreeItemHandle, ITreeItem>();

	// {{SQL CARBON EDIT}}
	constructor(protected treeViewId: string,
		protected _proxy: ExtHostTreeViewsShape,
		protected notificationService: INotificationService
	) {
	}

	getChildren(treeItem?: ITreeItem): Promise<ITreeItem[]> {
		return Promise.resolve(this._proxy.$getChildren(this.treeViewId, treeItem ? treeItem.handle : void 0)
			.then(
				children => this.postGetChildren(children),
				err => {
					this.notificationService.error(err);
					return [];
				}));
	}

	getItemsToRefresh(itemsToRefreshByHandle: { [treeItemHandle: string]: ITreeItem }): ITreeItem[] {
		const itemsToRefresh: ITreeItem[] = [];
		if (itemsToRefreshByHandle) {
			for (const treeItemHandle of Object.keys(itemsToRefreshByHandle)) {
				const currentTreeItem = this.getItem(treeItemHandle);
				if (currentTreeItem) { // Refresh only if the item exists
					const treeItem = itemsToRefreshByHandle[treeItemHandle];
					// Update the current item with refreshed item
					this.updateTreeItem(currentTreeItem, treeItem);
					if (treeItemHandle === treeItem.handle) {
						itemsToRefresh.push(currentTreeItem);
					} else {
						// Update maps when handle is changed and refresh parent
						this.itemsMap.delete(treeItemHandle);
						this.itemsMap.set(currentTreeItem.handle, currentTreeItem);
						const parent = treeItem.parentHandle ? this.itemsMap.get(treeItem.parentHandle) : null;
						if (parent) {
							itemsToRefresh.push(parent);
						}
					}
				}
			}
		}
		return itemsToRefresh;
	}

	getItem(treeItemHandle: string): ITreeItem {
		return this.itemsMap.get(treeItemHandle);
	}

	isEmpty(): boolean {
		return this.itemsMap.size === 0;
	}

	private postGetChildren(elements: ITreeItem[]): ITreeItem[] {
		const result: ITreeItem[] = [];
		if (elements) {
			for (const element of elements) {
				this.itemsMap.set(element.handle, element);
				result.push(element);
			}
		}
		return result;
	}

	private updateTreeItem(current: ITreeItem, treeItem: ITreeItem): void {
		treeItem.children = treeItem.children ? treeItem.children : null;
		if (current) {
			const properties = distinct([...Object.keys(current), ...Object.keys(treeItem)]);
			for (const property of properties) {
				current[property] = treeItem[property];
			}
		}
	}
}

// {{SQL CARBON EDIT}}
export class OETreeViewDataProvider implements sqlops.ObjectExplorerProvider {

	protected itemsMap: Map<TreeItemHandle, ITreeItem> = new Map<TreeItemHandle, ITreeItem>();
	private onExpandComplete = new Emitter<sqlops.ObjectExplorerExpandInfo>();
	private onSessionCreated = new Emitter<sqlops.ObjectExplorerSession>();

	private sessionId: string;

	handle: number;
	readonly providerId = this.treeViewId;

	constructor(protected treeViewId: string,
		protected _proxy: ExtHostTreeViewsShape
	) {
	}

	public createNewSession(connInfo: sqlops.ConnectionInfo): Thenable<sqlops.ObjectExplorerSessionResponse> {
		// no op
		this.sessionId = generateUuid();
		setTimeout(() => {
			this.onSessionCreated.fire({
				sessionId: this.sessionId,
				errorMessage: undefined,
				rootNode: {
					errorMessage: undefined,
					iconType: undefined,
					isLeaf: undefined,
					label: undefined,
					metadata: undefined,
					nodePath: undefined,
					nodeStatus: undefined,
					nodeSubType: undefined,
					nodeType: undefined
				},
				success: true
			});
		});
		return TPromise.as({ sessionId: this.sessionId });
	}

	public expandNode(nodeInfo: sqlops.ExpandNodeInfo): Thenable<boolean> {
		this._proxy.$getChildren(this.treeViewId, nodeInfo.nodePath).then(e => {
			this.onExpandComplete.fire({
				errorMessage: undefined,
				nodePath: nodeInfo.nodePath,
				nodes: e.map(e => {
					return <sqlops.NodeInfo>{
						nodePath: e.handle,
						label: e.label,
						iconType: e.icon,
						// this is just needed since we don't have this
						nodeSubType: e.iconDark,
						isLeaf: e.collapsibleState === TreeItemCollapsibleState.None,
						childProvider: e.childProvider,
						payload: e.payload,
						nodeType: e.contextValue
					};
				}),
				sessionId: this.sessionId
			});
		});
		return TPromise.as(true);
	}

	public refreshNode(nodeInfo: sqlops.ExpandNodeInfo): Thenable<boolean> {
		// no op
		return TPromise.as(true);
	}

	public closeSession(closeSessionInfo: sqlops.ObjectExplorerCloseSessionInfo): Thenable<sqlops.ObjectExplorerCloseSessionResponse> {
		// no op
		return TPromise.as({ sessionId: undefined, success: true });
	}

	public findNodes(findNodesInfo: sqlops.FindNodesInfo): Thenable<sqlops.ObjectExplorerFindNodesResponse> {
		// no op
		return TPromise.as({ nodes: [] });
	}

	public registerOnSessionCreated(handler: (response: sqlops.ObjectExplorerSession) => any): void {
		// no op
		this.onSessionCreated.event(handler);
		return;
	}

	public registerOnSessionDisconnected?(handler: (response: sqlops.ObjectExplorerSession) => any): void {
		// no op
		return;
	}

	public registerOnExpandCompleted(handler: (response: sqlops.ObjectExplorerExpandInfo) => any): void {
		this.onExpandComplete.event(handler);
		return;
	}
}<|MERGE_RESOLUTION|>--- conflicted
+++ resolved
@@ -5,11 +5,8 @@
 
 import { Disposable } from 'vs/base/common/lifecycle';
 import { ExtHostContext, MainThreadTreeViewsShape, ExtHostTreeViewsShape, MainContext, IExtHostContext } from '../node/extHost.protocol';
-<<<<<<< HEAD
-import { ITreeViewDataProvider, ITreeItem, IViewsService, ITreeView, ViewsRegistry, ICustomViewDescriptor, IRevealOptions } from 'vs/workbench/common/views';
-=======
-import { ITreeViewDataProvider, ITreeItem, IViewsService, ITreeViewer, ViewsRegistry, ICustomViewDescriptor, TreeItemCollapsibleState } from 'vs/workbench/common/views';
->>>>>>> a764a481
+// {{SQL CARBON EDIT}}
+import { ITreeViewDataProvider, ITreeItem, IViewsService, ITreeView, ViewsRegistry, ICustomViewDescriptor, IRevealOptions, TreeItemCollapsibleState } from 'vs/workbench/common/views';
 import { extHostNamedCustomer } from 'vs/workbench/api/electron-browser/extHostCustomers';
 import { distinct } from 'vs/base/common/arrays';
 import { INotificationService } from 'vs/platform/notification/common/notification';
@@ -42,15 +39,11 @@
 	$registerTreeViewDataProvider(treeViewId: string, options: { showCollapseAll: boolean }): void {
 		const dataProvider = new TreeViewDataProvider(treeViewId, this._proxy, this.notificationService);
 		this._dataProviders.set(treeViewId, dataProvider);
-<<<<<<< HEAD
-		const viewer = this.getTreeView(treeViewId);
-=======
 		// {{SQL CARBON EDIT}}
 		if (this.checkForDataExplorer(treeViewId)) {
 			return;
 		}
-		const viewer = this.getTreeViewer(treeViewId);
->>>>>>> a764a481
+		const viewer = this.getTreeView(treeViewId);
 		if (viewer) {
 			viewer.dataProvider = dataProvider;
 			viewer.showCollapseAllAction = !!options.showCollapseAll;
@@ -148,7 +141,7 @@
 				providerId: treeViewId
 			}));
 			dataProvider.registerOnSessionCreated(e => this.objectExplorerService.onSessionCreated(undefined, e));
-			viewDescriptor.treeViewer.refresh();
+			viewDescriptor.treeView.refresh();
 		}
 		return false;
 	}
@@ -285,7 +278,7 @@
 				success: true
 			});
 		});
-		return TPromise.as({ sessionId: this.sessionId });
+		return Promise.resolve({ sessionId: this.sessionId });
 	}
 
 	public expandNode(nodeInfo: sqlops.ExpandNodeInfo): Thenable<boolean> {
@@ -296,10 +289,10 @@
 				nodes: e.map(e => {
 					return <sqlops.NodeInfo>{
 						nodePath: e.handle,
-						label: e.label,
-						iconType: e.icon,
+						label: e.label.label,
+						iconType: e.icon.path,
 						// this is just needed since we don't have this
-						nodeSubType: e.iconDark,
+						nodeSubType: e.iconDark.path,
 						isLeaf: e.collapsibleState === TreeItemCollapsibleState.None,
 						childProvider: e.childProvider,
 						payload: e.payload,
@@ -309,22 +302,22 @@
 				sessionId: this.sessionId
 			});
 		});
-		return TPromise.as(true);
+		return Promise.resolve(true);
 	}
 
 	public refreshNode(nodeInfo: sqlops.ExpandNodeInfo): Thenable<boolean> {
 		// no op
-		return TPromise.as(true);
+		return Promise.resolve(true);
 	}
 
 	public closeSession(closeSessionInfo: sqlops.ObjectExplorerCloseSessionInfo): Thenable<sqlops.ObjectExplorerCloseSessionResponse> {
 		// no op
-		return TPromise.as({ sessionId: undefined, success: true });
+		return Promise.resolve({ sessionId: undefined, success: true });
 	}
 
 	public findNodes(findNodesInfo: sqlops.FindNodesInfo): Thenable<sqlops.ObjectExplorerFindNodesResponse> {
 		// no op
-		return TPromise.as({ nodes: [] });
+		return Promise.resolve({ nodes: [] });
 	}
 
 	public registerOnSessionCreated(handler: (response: sqlops.ObjectExplorerSession) => any): void {
