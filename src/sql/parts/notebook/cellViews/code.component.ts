--- conflicted
+++ resolved
@@ -200,28 +200,14 @@
 
 		this._register(this._editor);
 		this._register(this._editorInput);
-<<<<<<< HEAD
-		if (this._editorModel) {
-			this._register(this._editorModel.onDidChangeContent(e => {
-				this._editor.setHeightToScrollHeight();
-				this.cellModel.source = this._editorModel.getValue();
-				this.cellModel.updateValue(this.cellModel.source);
-				this.onContentChanged.emit();
-				//this.checkForLanguageMagics();
-				// TODO see if there's a better way to handle reassessing size.
-				setTimeout(() => this._layoutEmitter.fire(), 250);
-			}));
-		}
-=======
 		this._register(this._editorModel.onDidChangeContent(e => {
 			this._editor.setHeightToScrollHeight();
 			this.cellModel.source = this._editorModel.getValue();
 			this.onContentChanged.emit();
-			this.checkForLanguageMagics();
+			//this.checkForLanguageMagics();
 			// TODO see if there's a better way to handle reassessing size.
 			setTimeout(() => this._layoutEmitter.fire(), 250);
 		}));
->>>>>>> 18970ff0
 		this._register(this._configurationService.onDidChangeConfiguration(e => {
 			if (e.affectsConfiguration('editor.wordWrap')) {
 				this._editor.setHeightToScrollHeight(true);
