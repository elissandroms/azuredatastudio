--- conflicted
+++ resolved
@@ -30,13 +30,7 @@
 import { Emitter, debounceEvent } from 'vs/base/common/event';
 import { CellTypes } from 'sql/parts/notebook/models/contracts';
 import { OVERRIDE_EDITOR_THEMING_SETTING } from 'sql/workbench/services/notebook/common/notebookService';
-<<<<<<< HEAD
-import * as notebookUtils from 'sql/parts/notebook/notebookUtils';
-=======
-import { StandaloneCodeEditor } from 'vs/editor/standalone/browser/standaloneCodeEditor';
-import { NoteBookCellModel } from 'sql/parts/notebook/notebookInput';
 import { CellModel } from 'sql/parts/notebook/models/cell';
->>>>>>> 558a258e
 
 export const CODE_SELECTOR: string = 'code-component';
 const MARKDOWN_CLASS = 'markdown';
@@ -56,10 +50,10 @@
 
 	@Input() public set cellModel(value: CellModel) {
 		this._cellModel = value;
-		// if (this.toolbarElement && value && value.cellType === CellTypes.Markdown) {
-		// 	let nativeToolbar = <HTMLElement> this.toolbarElement.nativeElement;
-		// 	DOM.addClass(nativeToolbar, MARKDOWN_CLASS);
-		// }
+		if (this.toolbarElement && value && value.cellType === CellTypes.Markdown) {
+			let nativeToolbar = <HTMLElement> this.toolbarElement.nativeElement;
+			DOM.addClass(nativeToolbar, MARKDOWN_CLASS);
+		}
 	}
 
 	@Output() public onContentChanged = new EventEmitter<void>();
@@ -69,7 +63,7 @@
 		this._register(value.kernelChanged(() => {
 			// On kernel change, need to reevaluate the language for each cell
 			// Refresh based on the cell magic (since this is kernel-dependent) and then update using notebook language
-			this.checkForLanguageMagics();
+			//this.checkForLanguageMagics();
 			this.updateLanguageMode();
 		}));
 	}
@@ -79,11 +73,11 @@
 	}
 
 	@Input() set hover(value: boolean) {
-		// this.cellModel.hover = value;
-		// if (!this.isActive()) {
-		// 	// Only make a change if we're not active, since this has priority
-		// 	this.toggleMoreActionsButton(this.cellModel.hover);
-		// }
+		this.cellModel.hover = value;
+		if (!this.isActive()) {
+			// Only make a change if we're not active, since this has priority
+			this.toggleMoreActionsButton(this.cellModel.hover);
+		}
 	}
 
 	protected _actionBar: Taskbar;
@@ -125,16 +119,16 @@
 		for (let propName in changes) {
 			if (propName === 'activeCellId') {
 				let changedProp = changes[propName];
-				// let isActive = this.cellModel.id === changedProp.currentValue;
-				// if (isActive && this._model.defaultKernel.display_name === notebookConstants.SQL
-				// 	&& this.cellModel.cellType === CellTypes.Code
-				// 	&& this.cellModel.cellUri) {
-				// 	this._model.notebookOptions.connectionService.connect(this._model.activeConnection, this.cellModel.cellUri.toString()).catch(e => console.log(e));
-				// }
-				// this.toggleMoreActionsButton(isActive);
-				// if (this._editor) {
-				// 	this._editor.toggleEditorSelected(isActive);
-				// }
+				let isActive = this.cellModel.id === changedProp.currentValue;
+				if (isActive && this._model.defaultKernel.display_name === notebookConstants.SQL
+					&& this.cellModel.cellType === CellTypes.Code
+					&& this.cellModel.cellUri) {
+					this._model.notebookOptions.connectionService.connect(this._model.activeConnection, this.cellModel.cellUri.toString()).catch(e => console.log(e));
+				}
+				this.toggleMoreActionsButton(isActive);
+				if (this._editor) {
+					this._editor.toggleEditorSelected(isActive);
+				}
 				break;
 			}
 		}
@@ -164,7 +158,6 @@
 		this._editor = instantiationService.createInstance(QueryTextEditor);
 		this._editor.create(this.codeElement.nativeElement);
 		this._editor.setVisible(true);
-		this._editor.setMinimumHeight(this._minimumHeight);
 		this._editor.setMaximumHeight(this._maximumHeight);
 		let uri = this.cellModel.cellUri;
 		this._editorInput = instantiationService.createInstance(UntitledEditorInput, uri, false, this.cellModel.language, '', '');
@@ -188,11 +181,6 @@
 			this.cellModel.source = this._editorModel.getValue();
 			this.cellModel.updateValue(this.cellModel.source);
 			this.onContentChanged.emit();
-<<<<<<< HEAD
-			this.checkForLanguageMagics();
-=======
-			// this.checkForLanguageMagics();
->>>>>>> 558a258e
 			// TODO see if there's a better way to handle reassessing size.
 			setTimeout(() => this._layoutEmitter.fire(), 250);
 		}));
@@ -201,77 +189,44 @@
 				this._editor.setHeightToScrollHeight(true);
 			}
 		}));
-		this._register(this.model.layoutChanged(() => this._layoutEmitter.fire, this));
+		//this._register(this.model.layoutChanged(() => this._layoutEmitter.fire, this));
 		this.layout();
 	}
 
 	public layout(): void {
-		// this._editor.layout(new DOM.Dimension(
-		// 	DOM.getContentWidth(this.codeElement.nativeElement),
-		// 	DOM.getContentHeight(this.codeElement.nativeElement)));
-		// this._editor.setHeightToScrollHeight();
+		this._editor.layout(new DOM.Dimension(
+			DOM.getContentWidth(this.codeElement.nativeElement),
+			DOM.getContentHeight(this.codeElement.nativeElement)));
+		this._editor.setHeightToScrollHeight();
 	}
 
 	protected initActionBar() {
-		// let context = new CellContext(this.model, this.cellModel);
-		// let runCellAction = this._instantiationService.createInstance(RunCellAction, context);
-
-		// let taskbar = <HTMLElement>this.toolbarElement.nativeElement;
-		// this._actionBar = new Taskbar(taskbar, this.contextMenuService);
-		// this._actionBar.context = context;
-		// this._actionBar.setContent([
-		// 	{ action: runCellAction }
-		// ]);
-
-		// this._cellToggleMoreActions.onInit(this.moreActionsElementRef, this.model, this.cellModel);
+		let context = new CellContext(this.model, this.cellModel);
+		let runCellAction = this._instantiationService.createInstance(RunCellAction, context);
+
+		let taskbar = <HTMLElement>this.toolbarElement.nativeElement;
+		this._actionBar = new Taskbar(taskbar, this.contextMenuService);
+		this._actionBar.context = context;
+		this._actionBar.setContent([
+			{ action: runCellAction }
+		]);
+
+		this._cellToggleMoreActions.onInit(this.moreActionsElementRef, this.model, this.cellModel);
 	}
 
 	/// Editor Functions
 	private updateModel() {
-		// if (this._editorModel) {
-		// 	this._modelService.updateModel(this._editorModel, this.cellModel.source);
-		// }
-	}
-
-<<<<<<< HEAD
-	private checkForLanguageMagics(): void {
-		try {
-			if (!this.cellModel || this.cellModel.cellType !== CellTypes.Code) {
-				return;
-			}
-			if (this._editorModel && this._editor && this._editorModel.getLineCount() > 1) {
-				// Only try to match once we've typed past the first line
-				let magicName = notebookUtils.tryMatchCellMagic(this._editorModel.getLineContent(1));
-				if (magicName) {
-					let kernelName = this._model.clientSession && this._model.clientSession.kernel ? this._model.clientSession.kernel.name : undefined;
-					let magic = this._model.notebookOptions.cellMagicMapper.toLanguageMagic(magicName, kernelName);
-					if (magic && this.cellModel.language !== magic.language) {
-						this.cellModel.setOverrideLanguage(magic.language);
-						this.updateLanguageMode();
-					}
-				} else {
-					this.cellModel.setOverrideLanguage(undefined);
-				}
-			}
-		} catch (err) {
-			// No-op for now. Should we log?
-		}
-	}
-
-	private updateLanguageMode(): void {
+		if (this._editorModel) {
+			this._modelService.updateModel(this._editorModel, this.cellModel.source);
+		}
+	}
+
+	private updateLanguageMode() {
 		if (this._editorModel && this._editor) {
 			this._modeService.getOrCreateMode(this.cellModel.language).then((modeValue) => {
 				this._modelService.setMode(this._editorModel, modeValue);
 			});
 		}
-=======
-	private updateLanguageMode() {
-		// if (this._editorModel && this._editor) {
-		// 	this._modeService.getOrCreateMode(this.cellModel.language).then((modeValue) => {
-		// 		this._modelService.setMode(this._editorModel, modeValue);
-		// 	});
-		// }
->>>>>>> 558a258e
 	}
 
 	private updateTheme(theme: IColorTheme): void {
@@ -283,14 +238,14 @@
 	}
 
 	private setFocusAndScroll(): void {
-		// if (this.cellModel.id === this._activeCellId) {
-		// 	this._editor.focus();
-		// 	this._editor.getContainer().scrollIntoView();
-		// }
+		if (this.cellModel.id === this._activeCellId) {
+			this._editor.focus();
+			this._editor.getContainer().scrollIntoView();
+		}
 	}
 
 	protected isActive() {
-		// return this.cellModel && this.cellModel.id === this.activeCellId;
+		return this.cellModel && this.cellModel.id === this.activeCellId;
 	}
 
 	protected toggleMoreActionsButton(isActiveOrHovered: boolean) {
