/*---------------------------------------------------------------------------------------------
 *  Copyright (c) Microsoft Corporation. All rights reserved.
 *  Licensed under the Source EULA. See License.txt in the project root for license information.
 *--------------------------------------------------------------------------------------------*/

'use strict';

import * as nls from 'vs/nls';
import { TPromise } from 'vs/base/common/winjs.base';
import { IEditorModel } from 'vs/platform/editor/common/editor';
import { EditorInput, EditorModel, ConfirmResult } from 'vs/workbench/common/editor';
import { Emitter, Event } from 'vs/base/common/event';
<<<<<<< HEAD
import { URI } from 'vs/base/common/uri';
import { IContextKeyService, ContextKeyExpr } from 'vs/platform/contextkey/common/contextkey';
=======
import URI from 'vs/base/common/uri';
>>>>>>> 3ae32ab0
import * as resources from 'vs/base/common/resources';
import * as sqlops from 'sqlops';

import { IStandardKernelWithProvider } from 'sql/parts/notebook/notebookUtils';
import { INotebookService, INotebookEditor } from 'sql/workbench/services/notebook/common/notebookService';
import { IDialogService } from 'vs/platform/dialogs/common/dialogs';
import Severity from 'vs/base/common/severity';

export type ModeViewSaveHandler = (handle: number) => Thenable<boolean>;


export class NotebookInputModel extends EditorModel {
	private dirty: boolean;
	private readonly _onDidChangeDirty: Emitter<void> = this._register(new Emitter<void>());
	private _providerId: string;
	private _standardKernels: IStandardKernelWithProvider[];
	private _defaultKernel: sqlops.nb.IKernelSpec;
	constructor(public readonly notebookUri: URI,
		private readonly handle: number,
		private _isTrusted: boolean = false,
		private saveHandler?: ModeViewSaveHandler,
		provider?: string,
		private _providers?: string[],
		private _connectionProfileId?: string) {

		super();
		this.dirty = false;
		this._providerId = provider;
		this._standardKernels = [];
	}

	public get providerId(): string {
		return this._providerId;
	}

	public set providerId(value: string) {
		this._providerId = value;
	}

	public get providers(): string[] {
		return this._providers;
	}

	public set providers(value: string[]) {
		this._providers = value;
	}

	public get connectionProfileId(): string {
		return this._connectionProfileId;
	}

	public get standardKernels(): IStandardKernelWithProvider[] {
		return this._standardKernels;
	}

	public set standardKernels(value: IStandardKernelWithProvider[]) {
		value.forEach(kernel => {
			this._standardKernels.push({
				connectionProviderIds: kernel.connectionProviderIds,
				name: kernel.name,
				notebookProvider: kernel.notebookProvider
			});
		});
	}

	public get defaultKernel(): sqlops.nb.IKernelSpec {
		return this._defaultKernel;
	}

	public set defaultKernel(kernel: sqlops.nb.IKernelSpec) {
		this._defaultKernel = kernel;
	}

	get isTrusted(): boolean {
		return this._isTrusted;
	}

	get onDidChangeDirty(): Event<void> {
		return this._onDidChangeDirty.event;
	}

	get isDirty(): boolean {
		return this.dirty;
	}

	public setDirty(dirty: boolean): void {
		if (this.dirty === dirty) {
			return;
		}

		this.dirty = dirty;
		this._onDidChangeDirty.fire();
	}

	save(): TPromise<boolean> {
		if (this.saveHandler) {
			return TPromise.wrap(this.saveHandler(this.handle));
		}
		return TPromise.wrap(true);
	}
}


export class NotebookInput extends EditorInput {
	public static ID: string = 'workbench.editorinputs.notebookInput';

	public hasBootstrapped = false;
	// Holds the HTML content for the editor when the editor discards this input and loads another
	private _parentContainer: HTMLElement;
	private readonly _layoutChanged: Emitter<void> = this._register(new Emitter<void>());
	constructor(private _title: string,
		private _model: NotebookInputModel,
		@INotebookService private notebookService: INotebookService,
		@IDialogService private dialogService: IDialogService
	) {
		super();
		this._model.onDidChangeDirty(() => this._onDidChangeDirty.fire());
	}

	public get notebookUri(): URI {
		return this._model.notebookUri;
	}

	public get providerId(): string {
		return this._model.providerId;
	}

	public get providers(): string[] {
		return this._model.providers;
	}

	public get connectionProfileId(): string {
		return this._model.connectionProfileId;
	}

	public get standardKernels(): IStandardKernelWithProvider[] {
		return this._model.standardKernels;
	}

	public get defaultKernel(): sqlops.nb.IKernelSpec {
		return this._model.defaultKernel;
	}

	get layoutChanged(): Event<void> {
		return this._layoutChanged.event;
	}

	doChangeLayout(): any {
		this._layoutChanged.fire();
	}

	public getTypeId(): string {
		return NotebookInput.ID;
	}

	public resolve(refresh?: boolean): TPromise<IEditorModel> {
		return undefined;
	}

	public getName(): string {
		if (!this._title) {
			this._title = resources.basenameOrAuthority(this._model.notebookUri);
		}

		return this._title;
	}

	public get isTrusted(): boolean {
		return this._model.isTrusted;
	}

	public dispose(): void {
		this._disposeContainer();
		super.dispose();
	}

	private _disposeContainer() {
		if (!this._parentContainer) {
			return;
		}

		let parentNode = this._parentContainer.parentNode;
		if (parentNode) {
			parentNode.removeChild(this._parentContainer);
			this._parentContainer = null;
		}
	}

	set container(container: HTMLElement) {
		this._disposeContainer();
		this._parentContainer = container;
	}

	get container(): HTMLElement {
		return this._parentContainer;
	}

	/**
	 * An editor that is dirty will be asked to be saved once it closes.
	 */
	isDirty(): boolean {
		return this._model.isDirty;
	}

	/**
	 * Subclasses should bring up a proper dialog for the user if the editor is dirty and return the result.
	 */
	confirmSave(): TPromise<ConfirmResult> {
		// TODO #2530 support save on close / confirm save. This is significantly more work
		// as we need to either integrate with textFileService (seems like this isn't viable)
		// or register our own complimentary service that handles the lifecycle operations such
		// as close all, auto save etc.
		const message = nls.localize('saveChangesMessage', "Do you want to save the changes you made to {0}?", this.getTitle());
		const buttons: string[] = [
			nls.localize({ key: 'save', comment: ['&& denotes a mnemonic'] }, "&&Save"),
			nls.localize({ key: 'dontSave', comment: ['&& denotes a mnemonic'] }, "Do&&n't Save"),
			nls.localize('cancel', "Cancel")
		];

		return this.dialogService.show(Severity.Warning, message, buttons, {
			cancelId: 2,
			detail: nls.localize('saveChangesDetail', "Your changes will be lost if you don't save them.")
		}).then(index => {
			switch (index) {
				case 0: return ConfirmResult.SAVE;
				case 1: return ConfirmResult.DONT_SAVE;
				default: return ConfirmResult.CANCEL;
			}
		});
	}

	/**
	 * Saves the editor if it is dirty. Subclasses return a promise with a boolean indicating the success of the operation.
	 */
	save(): TPromise<boolean> {
		let activeEditor: INotebookEditor;
		for (const editor of this.notebookService.listNotebookEditors()) {
			if (editor.isActive()) {
				activeEditor = editor;
			}
		}
		if (activeEditor) {
			return TPromise.wrap(activeEditor.save().then((val) => { return val; }));
		}
		return TPromise.wrap(false);
	}

	/**
	 * Sets active editor with dirty value.
	 * @param isDirty boolean value to set editor dirty
	 */
	setDirty(isDirty: boolean): void {
		this._model.setDirty(isDirty);
	}


	public matches(otherInput: any): boolean {
		if (super.matches(otherInput) === true) {
			return true;
		}

		if (otherInput instanceof NotebookInput) {
			const otherNotebookEditorInput = <NotebookInput>otherInput;

			// Compare by resource
			return otherNotebookEditorInput.notebookUri.toString() === this.notebookUri.toString();
		}

		return false;
	}
}<|MERGE_RESOLUTION|>--- conflicted
+++ resolved
@@ -10,12 +10,7 @@
 import { IEditorModel } from 'vs/platform/editor/common/editor';
 import { EditorInput, EditorModel, ConfirmResult } from 'vs/workbench/common/editor';
 import { Emitter, Event } from 'vs/base/common/event';
-<<<<<<< HEAD
 import { URI } from 'vs/base/common/uri';
-import { IContextKeyService, ContextKeyExpr } from 'vs/platform/contextkey/common/contextkey';
-=======
-import URI from 'vs/base/common/uri';
->>>>>>> 3ae32ab0
 import * as resources from 'vs/base/common/resources';
 import * as sqlops from 'sqlops';
 
