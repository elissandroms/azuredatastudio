--- conflicted
+++ resolved
@@ -42,54 +42,6 @@
 	}
 
 	/**
-<<<<<<< HEAD
-	 * @deprecated; TO BE REMOVED
-	 * Data Management Protocol main provider class that DMP extensions should implement.
-	 * This provider interface contains references to providers for the various capabilitiesProvider
-	 * that an extension can implement.
-	 */
-	export interface DataProtocolProvider {
-		handle: number;
-
-		providerId: string;
-
-		connectionProvider: ConnectionProvider;
-
-		queryProvider: QueryProvider;
-
-		metadataProvider: MetadataProvider;
-
-		scriptingProvider: ScriptingProvider;
-
-		objectExplorerProvider: ObjectExplorerProvider;
-
-		adminServicesProvider: AdminServicesProvider;
-
-		disasterRecoveryProvider: DisasterRecoveryProvider;
-
-		taskServicesProvider: TaskServicesProvider;
-
-		fileBrowserProvider: FileBrowserProvider;
-
-		profilerProvider: ProfilerProvider;
-	}
-
-	/**
-	 * @deprecated; TO BE REMOVED
-	 * DisasterRecoveryProvider shape
-	 */
-	export interface DisasterRecoveryProvider {
-		backup(connectionUri: string, backupInfo: { [key: string]: any }, taskExecutionMode: TaskExecutionMode): Thenable<BackupResponse>;
-		getBackupConfigInfo(connectionUri: string): Thenable<BackupConfigInfo>;
-		getRestorePlan(connectionUri: string, restoreInfo: RestoreInfo): Thenable<RestorePlanResponse>;
-		cancelRestorePlan(connectionUri: string, restoreInfo: RestoreInfo): Thenable<boolean>;
-		restore(connectionUri: string, restoreInfo: RestoreInfo): Thenable<RestoreResponse>;
-		getRestoreConfigInfo(connectionUri: string): Thenable<RestoreConfigInfo>;
-	}
-
-	/**
-=======
->>>>>>> a875ff47
 	 * Namespace for credentials management global methods, available to all extensions
 	 */
 	export namespace credentials {
